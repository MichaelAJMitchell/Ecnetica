--- conflicted
+++ resolved
@@ -1,1735 +1,875 @@
-<<<<<<< HEAD
----
-html_theme.sidebar_secondary.remove: true
----
-# Bayesian Knowledge Tracing X Knowledge Graph Framework
-
-```{raw} html
-
-<!doctype html>
-<html>
-<head>
-    <title>Bayesian Knowledge Tracing Algorithm Visual Demo</title>
-    <script src="https://cdn.jsdelivr.net/pyodide/v0.27.7/full/pyodide.js"></script>
-    
-    <!-- MathJax configuration -->
-    <script>
-      window.MathJax = {
-        tex: {
-          inlineMath: [['$', '$'], ['\\(', '\\)']],
-          displayMath: [['$$', '$$'], ['\\[', '\\]']],
-          processEscapes: true,
-          processEnvironments: true
-        },
-        options: {
-          ignoreHtmlClass: 'tex2jax_ignore',
-          processHtmlClass: 'tex2jax_process'
-        }
-      };
-    </script>
-    <script src="https://polyfill.io/v3/polyfill.min.js?features=es6"></script>
-    <script id="MathJax-script" async src="https://cdn.jsdelivr.net/npm/mathjax@3/es5/tex-mml-chtml.js"></script>
-    
-</head>
-<body>
-    <div class="bkt-demo-container">
-      <div class="main-layout">
-        <!-- Left side: BKT Demo -->
-        <div class="bkt-section">
-          <div class="container">
-            <h1>🧠 BKT Algorithm Visual Demo</h1>
-            <p class="subtitle">Experience how Bayesian Knowledge Tracing adapts to your learning in real-time</p>
-            
-
-            
-            <div id="status" class="status loading">
-              <div class="loading-spinner"></div>
-              Initializing BKT System...
-            </div>
-            
-            <div id="mcq-section" style="display: none;"></div>
-          </div>
-        </div>
-
-        <!-- Right side: Knowledge Graph -->
-        <div class="graph-section">
-          <div class="container">
-            <h1>📊 Knowledge Graph</h1>
-            <p>The graph colors reflect your current mastery levels. Practice questions to see the colors change!</p>
-            
-            <div class="mastery-legend">
-              <strong>Mastery Level Legend:</strong><br>
-              <div class="gradient-legend">
-                <div class="gradient-bar"></div>
-                <div class="gradient-labels">
-                  <span>0% (Red)</span>
-                  <span>50% (Orange)</span>
-                  <span>100% (Green)</span>
-                </div>
-              </div>
-              <div class="legend-item">
-                <span class="legend-color legend-color-not-studied"></span>
-                <span>Not Yet Studied</span>
-              </div>
-            </div>
-            <div style="position: relative;">
-              <div id="graph-container"></div>
-              <div id="graph-loading" class="graph-loading">
-                <div class="graph-loading-spinner"></div>
-                <div class="graph-loading-text">Loading Knowledge Graph...</div>
-              </div>
-            </div>
-
-            <div id="controls">
-              <label for="strand-filter">Filter by Strand: </label>
-              <select id="strand-filter">
-                <option value="">All Strands</option>
-                <option value="Algebra">Algebra</option>
-                <option value="Geometry">Geometry</option>
-                <option value="Trigonometry">Trigonometry</option>
-                <option value="Calculus">Calculus</option>
-                <option value="Number">Number</option>
-                <option value="Statistics">Statistics</option>
-                <option value="Probability">Probability</option>
-                <option value="Coordinate Geometry">Coordinate Geometry</option>
-              </select>
-              
-              <button id="reset-view">Reset View</button>
-              <button id="toggle-physics">Toggle Physics</button>
-              <button id="load-simplified">Load Small Dense Graph</button>
-              <button id="load-full">Load Full</button>
-            </div>
-
-            <div id="node-info" style="display: none;">
-              <h4 id="node-title"></h4>
-              <p id="node-description"></p>
-              <p><strong>Strand:</strong> <span id="node-strand"></span></p>
-              <p><strong>Mastery Level:</strong> <span id="node-mastery"></span></p>
-            </div>
-
-            <div id="stats">
-              <strong>Graph Statistics:</strong> <span id="node-count">0</span> nodes, <span id="edge-count">0</span> edges
-            </div>
-          </div>
-        </div>
-      </div>
-    </div>
-
-    <script src="https://unpkg.com/vis-network/standalone/umd/vis-network.min.js"></script>
-    <script type="text/javascript">
-      let pyodideInstance = null;
-      let currentStudent = null;
-      let currentMCQ = null;
-      let selectedOption = null;
-      let isInitialized = false;
-      let isInitialGraphLoad = false; // Flag to track initial graph load
-      
-      // Global variables for knowledge graph
-      let network;
-      let currentData = {nodes: [], edges: []};
-      let currentMasteryLevels = {};
-      let topicIndexToNodeId = {}; // Maps BKT topic indices to graph node IDs
-      
-      function updateStatus(message, type = 'info') {
-        const statusDiv = document.getElementById('status');
-        statusDiv.className = `status ${type}`;
-        
-        if (type === 'loading') {
-          statusDiv.innerHTML = `<div class="loading-spinner"></div>${message}`;
-        } else {
-          statusDiv.textContent = message;
-        }
-      }
-
-      // Function to get mastery-based color with smooth gradient
-      function getMasteryColor(masteryLevel) {
-        if (masteryLevel === null || masteryLevel === undefined) {
-          return '#6c757d'; // Gray for not studied
-        }
-        
-        // Ensure masteryLevel is between 0 and 1
-        const clampedMastery = Math.max(0, Math.min(1, masteryLevel));
-        
-        // Map mastery level (0-1) to hue (0-120 degrees)
-        // 0 = red (0°), 0.5 = orange/yellow (~40°), 1 = green (120°)
-        const hue = clampedMastery * 120;
-        
-        // Use full saturation and medium lightness for vibrant colors
-        return `hsl(${hue}, 80%, 50%)`;
-      }
-
-      // Function to update graph colors based on mastery levels
-      async function updateGraphMasteryColors() {
-        if (!network || !currentStudent || !pyodideInstance) return;
-        
-        try {
-          // Get current view position and scale to preserve user's zoom/pan
-          const currentView = network.getViewPosition();
-          
-          // Get current mastery levels from Python
-          const masteryResult = await pyodideInstance.runPythonAsync(`
-            student = student_manager.get_student(current_student_id)
-            mastery_data = {}
-            topic_mapping = {}
-            
-            # Get mastery levels and topic names
-            for topic_idx in student.mastery_levels:
-                topic_name = kg.get_topic_of_index(topic_idx)
-                mastery_level = student.get_mastery(topic_idx)
-                mastery_data[topic_name] = mastery_level
-                topic_mapping[topic_idx] = topic_name
-            
-            js_export({
-                "mastery_levels": mastery_data,
-                "topic_mapping": topic_mapping
-            })
-          `);
-          
-          const masteryData = JSON.parse(masteryResult);
-          currentMasteryLevels = masteryData.mastery_levels;
-          
-          // Get current node positions to preserve them
-          const positions = network.getPositions();
-          
-          // Update node colors based on mastery levels while preserving positions
-          const updatedNodes = currentData.nodes.map(node => {
-            const masteryLevel = currentMasteryLevels[node.label];
-            const color = getMasteryColor(masteryLevel);
-            
-            // Preserve current position if it exists
-            const currentPos = positions[node.id];
-            
-            return {
-              ...node,
-              // Keep current position
-              x: currentPos ? currentPos.x : node.x,
-              y: currentPos ? currentPos.y : node.y,
-              color: {
-                background: color,
-                border: '#2B7CE9',
-                borderWidth: 0,
-                highlight: {
-                  background: color,
-                  border: '#2B7CE9'
-                },
-                hover: {
-                  background: color,
-                  border: '#2B7CE9'
-                }
-              }
-            };
-          });
-          
-          // Update the network with new colors and preserved positions
-          network.setData({nodes: updatedNodes, edges: currentData.edges});
-          currentData.nodes = updatedNodes;
-          
-          // Only restore view if this is NOT the initial load
-          if (!isInitialGraphLoad) {
-            // Wait a bit longer for the network to process the data update
-            setTimeout(() => {
-              network.moveTo({
-                position: currentView.position,
-                scale: currentView.scale,
-                animation: false // Disable animation to make it instant
-              });
-            }, 150);
-          }
-          
-          console.log('Graph colors updated based on mastery levels (zoom and position preserved)');
-          
-        } catch (error) {
-          console.error('Error updating graph mastery colors:', error);
-        }
-      }
-      
-      // Automated initialization function
-      async function autoInitialize() {
-        try {
-          console.log("🔧 Starting auto-initialization...");
-          // Step 1: Initialize Pyodide and BKT System
-          updateStatus('Loading Pyodide and packages...', 'loading');
-          
-          if (!pyodideInstance) {
-            pyodideInstance = await loadPyodide({
-              indexURL: "../../_static/",
-              packageCacheKey: "bkt-demo-v1",
-              loadPackages: false
-            });
-            
-            const originalIndexURL = pyodideInstance._api.config.indexURL;
-            pyodideInstance._api.config.indexURL = "https://cdn.jsdelivr.net/pyodide/v0.27.7/full/";
-            
-            const packages = ["numpy", "networkx", "matplotlib"];
-            await pyodideInstance.loadPackage(packages, {
-              messageCallback: (msg) => console.log(`Package loading: ${msg}`),
-              errorCallback: (err) => console.error(`Package error: ${err}`)
-            });
-            
-            pyodideInstance._api.config.indexURL = originalIndexURL;
-          }
-          
-          // Step 2: Load BKT code and files
-          updateStatus('Loading BKT algorithm...', 'loading');
-          
-          const pyResponse = await fetch("../../_static/mcq_algorithm_current.py");
-          if (!pyResponse.ok) {
-            throw new Error(`Failed to fetch Python code: ${pyResponse.status}`);
-          }
-          const code = await pyResponse.text();
-          pyodideInstance.FS.writeFile("bkt_system.py", code);
-          
-          // Load JSON files
-          const files = [
-            { name: "config.json", url: "../../_static/config.json" },
-            { name: "small-graph-kg.json", url: "../../_static/small-graph-kg.json" },
-            { name: "small-graph-mcqs.json", url: "../../_static/small-graph-mcqs.json" },
-            { name: "small-graph-computed_mcqs.json", url: "../../_static/small-graph-computed_mcqs.json" }
-          ];
-          
-          for (const file of files) {
-            const response = await fetch(file.url);
-            if (!response.ok) {
-              throw new Error(`Failed to fetch ${file.name}: ${response.status}`);
-            }
-            const data = await response.text();
-            pyodideInstance.FS.writeFile(file.name, data);
-          }
-          
-          // Step 3: Initialize BKT System
-          updateStatus('Initializing BKT system...', 'loading');
-          
-          await pyodideInstance.runPythonAsync(`
-            import sys
-            sys.path.append('.')
-            import bkt_system
-            import json
-            
-            def js_export(obj):
-                return json.dumps(obj)
-            
-            # Initialize the system
-            kg = bkt_system.KnowledgeGraph()
-            student_manager = bkt_system.StudentManager()
-            mcq_scheduler = bkt_system.MCQScheduler(kg, student_manager)
-            bkt = bkt_system.BayesianKnowledgeTracing(kg, student_manager)
-            
-            # Connect systems
-            mcq_scheduler.set_bkt_system(bkt)
-            student_manager.set_bkt_system(bkt)
-            
-            # Store globally
-            globals()['kg'] = kg
-            globals()['student_manager'] = student_manager
-            globals()['bkt'] = bkt
-            globals()['mcq_scheduler'] = mcq_scheduler
-          `);
-          
-          // Step 4: Create Student
-          updateStatus('Creating student profile...', 'loading');
-          
-          const result = await pyodideInstance.runPythonAsync(`
-            import random
-            random.seed(42)
-            
-            current_student_id = "demo_student"
-            student = student_manager.create_student(current_student_id)
-            
-            # Set initial mastery levels
-            for topic_idx in kg.get_all_indexes():
-                mastery = random.uniform(0.1, 0.6)
-                student.mastery_levels[topic_idx] = mastery
-                student.confidence_levels[topic_idx] = mastery * 0.8
-                student.studied_topics[topic_idx] = True
-            
-            js_export({"success": True, "student_id": current_student_id})
-          `);
-          
-          const data = JSON.parse(result);
-          currentStudent = data.student_id;
-          
-          // Step 5: Generate first MCQ
-          updateStatus('Generating your first question...', 'loading');
-          
-          await generateMCQ();
-          
-          // Step 6: Load knowledge graph after MCQ is ready
-          updateStatus('Loading knowledge graph...', 'loading');
-          loadGraphData('../../_static/small-graph.json');
-          
-          // Mark as initialized
-          isInitialized = true;
-          
-        } catch (error) {
-          updateStatus(`❌ Initialization failed: ${error.message}`, 'error');
-          console.error('Auto-initialization error:', error);
-        }
-      }
-      
-      async function generateMCQ() {
-        try {
-          const result = await pyodideInstance.runPythonAsync(`
-            import json
-
-            try:
-                student = student_manager.get_student(current_student_id)
-                
-                # Get eligible MCQs
-                selected_mcqs = mcq_scheduler.select_optimal_mcqs(current_student_id)
-                #Initialize result variable
-                result = None
-                
-                if len(selected_mcqs) > 0:
-                    mcq_id = selected_mcqs[0]
-                    mcq = kg.get_mcq_safely(mcq_id, need_full_text=True)
-
-                    if mcq:
-                        topic_name = kg.get_topic_of_index(mcq.main_topic_index)
-                        current_mastery = student.get_mastery(mcq.main_topic_index)
-                        
-                        mcq_data = {
-                            "success": True,
-                            "mcq_id": mcq_id,
-                            "text": mcq.text,
-                            "options": mcq.options,
-                            "correct_index": mcq.correctindex,
-                            "explanations": mcq.option_explanations,
-                            "topic_name": topic_name,
-                            "current_mastery": current_mastery,
-                            "difficulty": getattr(mcq, 'difficulty', 0.5)
-                        }
-                        result = json.dumps(mcq_data)
-                    else:
-                        # MCQ not found
-                        error_data = {
-                            "success": False, 
-                            "error": f"MCQ {mcq_id} not found"
-                        }
-                        result = json.dumps(error_data)
-                else:
-                    result = json.dumps({
-                        "success": False,
-                        "error": "No eligible MCQs found"
-                    })
-
-            except Exception as e:
-                resul = json.dumps({"success": False, "error": f"Error: {str(e)}"})
-
-            result
-          `);
-          
-          const data = JSON.parse(result);
-          
-          if (data.success) {
-            currentMCQ = data;
-            displayMCQ(data);
-            updateStatus('Question ready! 🎯', 'success');
-          } else {
-            updateStatus(`❌ ${data.error}`, 'error');
-            console.error('MCQ generation error details:', data);
-          }
-          
-        } catch (error) {
-          updateStatus('❌ Failed to generate MCQ', 'error');
-          console.error('MCQ generation error:', error);
-        }
-      }
-      
-      function displayMCQ(mcqData) {
-        const mcqSection = document.getElementById('mcq-section');
-        mcqSection.style.display = 'block';
-        
-        // Hide status div when question is displayed
-        document.getElementById('status').style.display = 'none';
-        
-        mcqSection.innerHTML = `
-          <div class="mcq-container">
-            <div class="mcq-question">${mcqData.text}</div>
-            <div class="mcq-meta">
-              <div><strong>📚 Topic:</strong> ${mcqData.topic_name}</div>
-              <div><strong>📊 Current Mastery:</strong> ${(mcqData.current_mastery * 100).toFixed(1)}%</div>
-              <div><strong>⚡ Difficulty:</strong> ${(mcqData.difficulty * 100).toFixed(1)}%</div>
-            </div>
-            
-            <div class="mcq-options">
-              ${mcqData.options.map((option, index) => 
-                `<button class="mcq-option" onclick="selectOption(${index})">${option}</button>`
-              ).join('')}
-            </div>
-            
-            <button onclick="submitAnswer()" class="submit-btn" disabled id="submitBtn">
-              ✅ Submit Answer
-            </button>
-          </div>
-        `;
-        
-        // Re-render MathJax for the new content
-        if (window.MathJax) {
-          MathJax.typesetPromise([mcqSection]).catch((err) => console.log('MathJax render error:', err));
-        }
-      }
-      
-      function selectOption(index) {
-        // Remove previous selection
-        document.querySelectorAll('.mcq-option').forEach(btn => btn.classList.remove('selected'));
-        
-        // Add selection to clicked option
-        document.querySelectorAll('.mcq-option')[index].classList.add('selected');
-        
-        selectedOption = index;
-        document.getElementById('submitBtn').disabled = false;
-      }
-      
-      async function submitAnswer() {
-        if (selectedOption === null || !currentMCQ) return;
-        
-        try {
-          updateStatus('Processing your answer...', 'loading');
-          
-          const result = await pyodideInstance.runPythonAsync(`
-            mcq_id = "${currentMCQ.mcq_id}"
-            selected_option = ${selectedOption}
-            correct_index = ${currentMCQ.correct_index}
-            is_correct = selected_option == correct_index
-            
-            # Record the attempt and get BKT updates
-            bkt_updates = student_manager.record_attempt(
-                current_student_id, mcq_id, is_correct, 30.0, kg
-            )
-            
-            # Get response data
-            mcq = kg.get_mcq_safely(mcq_id, need_full_text=True)
-            student = student_manager.get_student(current_student_id)
-            topic_name = kg.get_topic_of_index(mcq.main_topic_index)
-            
-            mastery_before = None
-            mastery_after = student.get_mastery(mcq.main_topic_index)
-            mastery_change = 0
-            
-            if bkt_updates:
-                primary_update = next((u for u in bkt_updates if u.get('is_primary_topic', False)), None)
-                if primary_update:
-                    mastery_before = primary_update['mastery_before']
-                    mastery_change = primary_update['mastery_change']
-            
-            response_data = {
-                "is_correct": is_correct,
-                "selected_text": mcq.options[selected_option],
-                "correct_option": mcq.options[correct_index],
-                "explanation": mcq.option_explanations[selected_option],
-                "main_topic": topic_name,
-                "before_mastery": mastery_before or mastery_after,
-                "after_mastery": mastery_after,
-                "mastery_change": mastery_change,
-                "total_changes": len(bkt_updates)
-            }
-            
-            js_export(response_data)
-          `);
-          
-          const data = JSON.parse(result);
-          displayResult(data);
-          
-          // Update graph colors after answer is processed (preserving zoom level)
-          await updateGraphMasteryColors();
-          
-          // Reset for next question
-          selectedOption = null;
-          currentMCQ = null;
-          
-        } catch (error) {
-          updateStatus('❌ Failed to process answer', 'error');
-          console.error('Answer processing error:', error);
-        }
-      }
-      
-      function displayResult(result) {
-        const mcqSection = document.getElementById('mcq-section');
-        const isCorrect = result.is_correct;
-        const resultClass = isCorrect ? 'mcq-result-success' : 'mcq-result-error';
-        const icon = isCorrect ? '✅' : '❌';
-        const changeIcon = result.mastery_change > 0 ? '📈' : result.mastery_change < 0 ? '📉' : '➖';
-        
-        mcqSection.innerHTML = `
-          <div class="mcq-container ${resultClass}">
-            <h3>${icon} ${isCorrect ? 'Excellent!' : 'Not quite right, but you\'re learning!'}</h3>
-            <p><strong>Your Answer:</strong> ${result.selected_text}</p>
-            <p><strong>Correct Answer:</strong> ${result.correct_option}</p>
-            <p><strong>Explanation:</strong> ${result.explanation}</p>
-            
-            <div class="mcq-result-inner">
-              <h4>🧠 BKT Mastery Update</h4>
-              <p><strong>📚 Topic:</strong> ${result.main_topic}</p>
-              <p><strong>📊 Before:</strong> ${(result.before_mastery * 100).toFixed(1)}%</p>
-              <p><strong>📊 After:</strong> ${(result.after_mastery * 100).toFixed(1)}%</p>
-              <p><strong>📈 Change:</strong> ${changeIcon} ${result.mastery_change > 0 ? '+' : ''}${(result.mastery_change * 100).toFixed(2)}%</p>
-              <p><strong>🔄 Total Topics Updated:</strong> ${result.total_changes}</p>
-              <p><em>💡 Check the knowledge graph below to see the color changes!</em></p>
-              
-              <div class="progress-bar">
-                <div class="progress-fill" style="width: ${result.after_mastery * 100}%;"></div>
-              </div>
-            </div>
-            
-            <button onclick="nextQuestion()" class="submit-btn">
-              🚀 Next Question
-            </button>
-          </div>
-        `;
-        
-        // Re-render MathJax for the new content
-        if (window.MathJax) {
-          MathJax.typesetPromise([mcqSection]).catch((err) => console.log('MathJax render error:', err));
-        }
-      }
-      
-      async function nextQuestion() {
-        updateStatus('Generating next question...', 'loading');
-        await generateMCQ();
-      }
-
-      // Initialize the network
-      document.addEventListener('DOMContentLoaded', function() {
-        const container = document.getElementById('graph-container');
-        
-        // Network options
-        const options = {
-          nodes: {
-            shape: 'dot',
-            size: 25,
-            font: {
-              size: 12,
-              face: 'Segoe UI'
-            },
-            borderWidth: 0,
-            shadow: true
-          },
-          edges: {
-            width: 1,
-            smooth: {
-              type: 'continuous'
-            },
-            color: {
-              color: '#848484',
-              highlight: '#848484',
-              hover: '#848484'
-            }
-          },
-          physics: {
-            stabilization: false,
-            barnesHut: {
-              gravitationalConstant: -50000,
-              springConstant: 0.002,
-              springLength: 150
-            }
-          },
-          interaction: {
-            navigationButtons: true,
-            keyboard: true,
-            hover: true
-          }
-        };
-
-        // Create network
-        network = new vis.Network(container, currentData, options);
-
-        // Handle node selection
-        network.on('select', function(params) {
-          if (params.nodes.length > 0) {
-            const nodeId = params.nodes[0];
-            const node = currentData.nodes.find(n => n.id === nodeId);
-            if (node) {
-              document.getElementById('node-title').textContent = node.label;
-              document.getElementById('node-description').textContent = node.label || 'No description available';
-              document.getElementById('node-strand').textContent = node.group || 'Unknown';
-              
-              // Show mastery level
-              const masteryLevel = currentMasteryLevels[node.label];
-              const masteryText = masteryLevel !== undefined ? 
-                `${(masteryLevel * 100).toFixed(1)}%` : 'Not studied yet';
-              document.getElementById('node-mastery').textContent = masteryText;
-              
-              document.getElementById('node-info').style.display = 'block';
-            }
-          }
-        });
-
-        // Handle deselection
-        network.on('deselectNode', function() {
-          document.getElementById('node-info').style.display = 'none';
-        });
-
-        // Filter by strand
-        document.getElementById('strand-filter').addEventListener('change', function() {
-          const selectedStrand = this.value;
-          const nodes = currentData.nodes.map(node => {
-            if (selectedStrand === '' || node.group === selectedStrand) {
-              node.hidden = false;
-            } else {
-              node.hidden = true;
-            }
-            return node;
-          });
-          
-          const edges = currentData.edges.map(edge => {
-            const fromNode = currentData.nodes.find(n => n.id === edge.from);
-            const toNode = currentData.nodes.find(n => n.id === edge.to);
-            if (selectedStrand === '' || 
-                (fromNode && !fromNode.hidden && toNode && !toNode.hidden)) {
-              edge.hidden = false;
-            } else {
-              edge.hidden = true;
-            }
-            return edge;
-          });
-          
-          network.setData({nodes: nodes, edges: edges});
-          updateStats(nodes.filter(n => !n.hidden).length, edges.filter(e => !e.hidden).length);
-        });
-
-        // Reset view
-        document.getElementById('reset-view').addEventListener('click', function() {
-          network.fit();
-        });
-
-        // Toggle physics
-        let physicsEnabled = true;
-        document.getElementById('toggle-physics').addEventListener('click', function() {
-          physicsEnabled = !physicsEnabled;
-          network.setOptions({physics: {enabled: physicsEnabled}});
-          this.textContent = physicsEnabled ? 'Toggle Physics' : 'Toggle Physics';
-        });
-
-        // Load graph data
-        document.getElementById('load-simplified').addEventListener('click', function() {
-          loadGraphData('../../_static/small-graph.json');
-        });
-
-        document.getElementById('load-full').addEventListener('click', function() {
-          loadGraphData('../../_static/graph-data.json');
-        });
-
-        // Start auto-initialization
-        autoInitialize();
-      });
-
-      function loadGraphData(filename) {
-        // Set flag for initial load
-        isInitialGraphLoad = true;
-        
-        fetch(filename)
-          .then(response => {
-            if (!response.ok) {
-              throw new Error(`HTTP ${response.status}: ${response.statusText}`);
-            }
-            return response.json();
-          })
-          .then(data => {
-            // Hide loading spinner
-            const loadingDiv = document.getElementById('graph-loading');
-            if (loadingDiv) {
-              loadingDiv.style.display = 'none';
-            }
-            
-            // Add initial positioning based on groups
-            const groupPositions = {
-              'Algebra': {x: -400, y: -200},
-              'Geometry': {x: 400, y: -200},
-              'Trigonometry': {x: 0, y: -400},
-              'Calculus': {x: 0, y: 400},
-              'Number': {x: -400, y: 200},
-              'Statistics': {x: 400, y: 200},
-              'Probability': {x: 400, y: 0},
-              'Coordinate Geometry': {x: 200, y: -300},
-              'Functions': {x: -200, y: 300},
-              'Sequences and Series': {x: -200, y: -300},
-              'Complex Numbers': {x: -300, y: 0},
-              'Measurement': {x: 300, y: -100},
-              'Synthetic geometry': {x: 300, y: -300},
-              'Transformation geometry': {x: 200, y: 300},
-              'Differential Calculus': {x: -100, y: 300},
-              'Integral Calculus': {x: 100, y: 300},
-              'Counting and Probability': {x: 300, y: 100}
-            };
-            
-            // Apply group-based positioning and initial colors
-            data.nodes.forEach(node => {
-              node.color = '#6c757d';
-              
-              if (groupPositions[node.group]) {
-                node.x = groupPositions[node.group].x + (Math.random() - 0.5) * 150;
-                node.y = groupPositions[node.group].y + (Math.random() - 0.5) * 150;
-              } else {
-                node.x = (Math.random() - 0.5) * 800;
-                node.y = (Math.random() - 0.5) * 800;
-              }
-            });
-            
-            currentData = data;
-            network.setData(data);
-            updateStats(data.nodes.length, data.edges.length);
-
-            // Update strand filter options
-            const strands = [...new Set(data.nodes.map(node => node.group))].sort();
-            const filter = document.getElementById('strand-filter');
-            filter.innerHTML = '<option value="">All Strands</option>';
-            strands.forEach(strand => {
-              if (strand && strand !== 'Unknown') {
-                filter.innerHTML += `<option value="${strand}">${strand}</option>`;
-              }
-            });
-            
-            // Update colors if student exists
-            if (currentStudent) {
-              updateGraphMasteryColors();
-            }
-            
-            // Set default zoomed out view (after a longer delay to ensure everything is loaded)
-            setTimeout(() => {
-              network.moveTo({
-                scale: 0.05,
-                animation: false // Disable animation for instant zoom
-              });
-              // Clear the initial load flag after zoom is set
-              isInitialGraphLoad = false;
-            }, 300);
-            
-            console.log(`Loaded ${data.nodes.length} nodes and ${data.edges.length} edges from ${filename}`);
-            if (isInitialGraphLoad) {
-              updateStatus('🎉 System ready! Answer questions to see your progress.', 'success');
-            }
-            isInitialGraphLoad = false;
-          })
-          .catch(error => {
-            console.error('Error loading graph data:', error);
-            loadSimplifiedFallback();
-          });
-      }
-
-      function loadSimplifiedFallback() {
-        // Set flag for initial load
-        isInitialGraphLoad = true;
-        
-        // Hide loading spinner
-        const loadingDiv = document.getElementById('graph-loading');
-        if (loadingDiv) {
-          loadingDiv.style.display = 'none';
-        }
-        
-        // Fallback data if JSON files can't be loaded
-        const fallbackData = {
-          nodes: [
-            {id: '1', label: 'Natural Numbers', group: 'Number', title: 'Counting numbers starting from 1'},
-            {id: '2', label: 'Integers', group: 'Number', title: 'Whole numbers including negatives'},
-            {id: '3', label: 'Rational Numbers', group: 'Number', title: 'Numbers expressible as fractions'},
-            {id: '4', label: 'Complex Numbers', group: 'Number', title: 'Numbers with real and imaginary parts'},
-            {id: '5', label: 'Linear Equations', group: 'Algebra', title: 'First-degree equations'},
-            {id: '6', label: 'Quadratic Equations', group: 'Algebra', title: 'Second-degree equations'},
-            {id: '7', label: 'Trigonometric Functions', group: 'Trigonometry', title: 'Sine, cosine, tangent functions'},
-            {id: '8', label: 'Derivatives', group: 'Calculus', title: 'Rate of change of functions'},
-            {id: '9', label: 'Integration', group: 'Calculus', title: 'Antiderivatives and areas'},
-            {id: '10', label: 'Probability', group: 'Probability', title: 'Likelihood of events'}
-          ],
-          edges: [
-            {from: '1', to: '2', title: 'Natural numbers extend to integers'},
-            {from: '2', to: '3', title: 'Integers extend to rational numbers'},
-            {from: '3', to: '4', title: 'Rational numbers extend to complex numbers'},
-            {from: '5', to: '6', title: 'Linear equations are prerequisite for quadratics'},
-            {from: '6', to: '8', title: 'Quadratic functions can be differentiated'},
-            {from: '8', to: '9', title: 'Integration is the reverse of differentiation'},
-            {from: '7', to: '8', title: 'Trigonometric functions can be differentiated'},
-            {from: '7', to: '9', title: 'Trigonometric functions can be integrated'}
-          ]
-        };
-        
-        // Apply initial gray colors
-        fallbackData.nodes.forEach(node => {
-          node.color = '#6c757d';
-        });
-        
-        currentData = fallbackData;
-        network.setData(fallbackData);
-        updateStats(fallbackData.nodes.length, fallbackData.edges.length);
-        
-        // Update colors if student exists
-        if (currentStudent) {
-          updateGraphMasteryColors();
-        }
-        
-        // Set default zoomed out view (after a delay to ensure everything is loaded)
-        setTimeout(() => {
-          network.moveTo({
-            scale: 0.05,
-            animation: false // Disable animation for instant zoom
-          });
-          // Clear the initial load flag after zoom is set
-          isInitialGraphLoad = false;
-        }, 300);
-      }
-
-      function updateStats(nodeCount, edgeCount) {
-        document.getElementById('node-count').textContent = nodeCount;
-        document.getElementById('edge-count').textContent = edgeCount;
-      }
-    </script>
-</body>
-=======
----
-html_theme.sidebar_secondary.remove: true
----
-# Bayesian Knowledge Tracing X Knowledge Graph Framework
-
-```{raw} html
-
-<!doctype html>
-<html>
-<head>
-    <title>Bayesian Knowledge Tracing Algorithm Visual Demo</title>
-    <script src="https://cdn.jsdelivr.net/pyodide/v0.27.7/full/pyodide.js"></script>
-    
-    <!-- MathJax configuration -->
-    <script>
-      window.MathJax = {
-        tex: {
-          inlineMath: [['$', '$'], ['\\(', '\\)']],
-          displayMath: [['$$', '$$'], ['\\[', '\\]']],
-          processEscapes: true,
-          processEnvironments: true
-        },
-        options: {
-          ignoreHtmlClass: 'tex2jax_ignore',
-          processHtmlClass: 'tex2jax_process'
-        }
-      };
-    </script>
-    <script src="https://polyfill.io/v3/polyfill.min.js?features=es6"></script>
-    <script id="MathJax-script" async src="https://cdn.jsdelivr.net/npm/mathjax@3/es5/tex-mml-chtml.js"></script>
-    
-</head>
-<body>
-    <div class="bkt-demo-container">
-      <div class="main-layout">
-        <!-- Left side: BKT Demo -->
-        <div class="bkt-section">
-          <div class="container">
-            <h1>🧠 BKT Algorithm Visual Demo</h1>
-            <p class="subtitle">Experience how Bayesian Knowledge Tracing adapts to your learning in real-time</p>
-            
-
-            
-            <div id="status" class="status loading">
-              <div class="loading-spinner"></div>
-              Initializing BKT System...
-            </div>
-            
-            <div id="mcq-section" style="display: none;"></div>
-          </div>
-        </div>
-
-        <!-- Right side: Knowledge Graph -->
-        <div class="graph-section">
-          <div class="container">
-            <h1>📊 Knowledge Graph</h1>
-            <p>The graph colors reflect your current mastery levels. Practice questions to see the colors change!</p>
-            
-            <div class="mastery-legend">
-              <strong>Mastery Level Legend:</strong><br>
-              <div class="gradient-legend">
-                <div class="gradient-bar"></div>
-                <div class="gradient-labels">
-                  <span>0% (Red)</span>
-                  <span>50% (Orange)</span>
-                  <span>100% (Green)</span>
-                </div>
-              </div>
-              <div class="legend-item">
-                <span class="legend-color legend-color-not-studied"></span>
-                <span>Not Yet Studied</span>
-              </div>
-            </div>
-            <div style="position: relative;">
-              <div id="graph-container"></div>
-              <div id="graph-loading" class="graph-loading">
-                <div class="graph-loading-spinner"></div>
-                <div class="graph-loading-text">Loading Knowledge Graph...</div>
-              </div>
-            </div>
-
-            <div id="controls">
-              <label for="strand-filter">Filter by Strand: </label>
-              <select id="strand-filter">
-                <option value="">All Strands</option>
-                <option value="Algebra">Algebra</option>
-                <option value="Geometry">Geometry</option>
-                <option value="Trigonometry">Trigonometry</option>
-                <option value="Calculus">Calculus</option>
-                <option value="Number">Number</option>
-                <option value="Statistics">Statistics</option>
-                <option value="Probability">Probability</option>
-                <option value="Coordinate Geometry">Coordinate Geometry</option>
-              </select>
-              
-              <button id="reset-view">Reset View</button>
-              <button id="toggle-physics">Toggle Physics</button>
-              <button id="load-simplified">Load Small Dense Graph</button>
-              <button id="load-full">Load Full</button>
-            </div>
-
-            <div id="node-info" style="display: none;">
-              <h4 id="node-title"></h4>
-              <p id="node-description"></p>
-              <p><strong>Strand:</strong> <span id="node-strand"></span></p>
-              <p><strong>Mastery Level:</strong> <span id="node-mastery"></span></p>
-            </div>
-
-            <div id="stats">
-              <strong>Graph Statistics:</strong> <span id="node-count">0</span> nodes, <span id="edge-count">0</span> edges
-            </div>
-          </div>
-        </div>
-      </div>
-    </div>
-
-    <script src="https://unpkg.com/vis-network/standalone/umd/vis-network.min.js"></script>
-    <script type="text/javascript">
-      let pyodideInstance = null;
-      let currentStudent = null;
-      let currentMCQ = null;
-      let selectedOption = null;
-      let isInitialized = false;
-      let isInitialGraphLoad = false; // Flag to track initial graph load
-      
-      // Global variables for knowledge graph
-      let network;
-      let currentData = {nodes: [], edges: []};
-      let currentMasteryLevels = {};
-      let topicIndexToNodeId = {}; // Maps BKT topic indices to graph node IDs
-      
-      function updateStatus(message, type = 'info') {
-        const statusDiv = document.getElementById('status');
-        statusDiv.className = `status ${type}`;
-        
-        if (type === 'loading') {
-          statusDiv.innerHTML = `<div class="loading-spinner"></div>${message}`;
-        } else {
-          statusDiv.textContent = message;
-        }
-      }
-
-      // Function to get mastery-based color with smooth gradient
-      function getMasteryColor(masteryLevel) {
-        if (masteryLevel === null || masteryLevel === undefined) {
-          return '#6c757d'; // Gray for not studied
-        }
-        
-        // Ensure masteryLevel is between 0 and 1
-        const clampedMastery = Math.max(0, Math.min(1, masteryLevel));
-        
-        // Map mastery level (0-1) to hue (0-120 degrees)
-        // 0 = red (0°), 0.5 = orange/yellow (~40°), 1 = green (120°)
-        const hue = clampedMastery * 120;
-        
-        // Use full saturation and medium lightness for vibrant colors
-        return `hsl(${hue}, 80%, 50%)`;
-      }
-
-      // Function to update graph colors based on mastery levels
-      async function updateGraphMasteryColors() {
-        if (!network || !currentStudent || !pyodideInstance) return;
-        
-        try {
-          // Get current view position and scale to preserve user's zoom/pan
-          const currentView = network.getViewPosition();
-          
-          // Get current mastery levels from Python
-          const masteryResult = await pyodideInstance.runPythonAsync(`
-            student = student_manager.get_student(current_student_id)
-            mastery_data = {}
-            topic_mapping = {}
-            
-            # Get mastery levels and topic names
-            for topic_idx in student.mastery_levels:
-                topic_name = kg.get_topic_of_index(topic_idx)
-                mastery_level = student.get_mastery(topic_idx)
-                mastery_data[topic_name] = mastery_level
-                topic_mapping[topic_idx] = topic_name
-            
-            js_export({
-                "mastery_levels": mastery_data,
-                "topic_mapping": topic_mapping
-            })
-          `);
-          
-          const masteryData = JSON.parse(masteryResult);
-          currentMasteryLevels = masteryData.mastery_levels;
-          
-          // Get current node positions to preserve them
-          const positions = network.getPositions();
-          
-          // Update node colors based on mastery levels while preserving positions
-          const updatedNodes = currentData.nodes.map(node => {
-            const masteryLevel = currentMasteryLevels[node.label];
-            const color = getMasteryColor(masteryLevel);
-            
-            // Preserve current position if it exists
-            const currentPos = positions[node.id];
-            
-            return {
-              ...node,
-              // Keep current position
-              x: currentPos ? currentPos.x : node.x,
-              y: currentPos ? currentPos.y : node.y,
-              color: {
-                background: color,
-                border: '#2B7CE9',
-                borderWidth: 0,
-                highlight: {
-                  background: color,
-                  border: '#2B7CE9'
-                },
-                hover: {
-                  background: color,
-                  border: '#2B7CE9'
-                }
-              }
-            };
-          });
-          
-          // Update the network with new colors and preserved positions
-          network.setData({nodes: updatedNodes, edges: currentData.edges});
-          currentData.nodes = updatedNodes;
-          
-          // Only restore view if this is NOT the initial load
-          if (!isInitialGraphLoad) {
-            // Wait a bit longer for the network to process the data update
-            setTimeout(() => {
-              network.moveTo({
-                position: currentView.position,
-                scale: currentView.scale,
-                animation: false // Disable animation to make it instant
-              });
-            }, 150);
-          }
-          
-          console.log('Graph colors updated based on mastery levels (zoom and position preserved)');
-          
-        } catch (error) {
-          console.error('Error updating graph mastery colors:', error);
-        }
-      }
-      
-      // Automated initialization function
-      async function autoInitialize() {
-        try {
-          // Step 1: Initialize Pyodide and BKT System
-          updateStatus('Loading Pyodide and packages...', 'loading');
-          
-          if (!pyodideInstance) {
-            pyodideInstance = await loadPyodide({
-              indexURL: "../../_static/",
-              packageCacheKey: "bkt-demo-v1",
-              loadPackages: false
-            });
-            
-            const originalIndexURL = pyodideInstance._api.config.indexURL;
-            pyodideInstance._api.config.indexURL = "https://cdn.jsdelivr.net/pyodide/v0.27.7/full/";
-            
-            const packages = ["numpy", "networkx", "matplotlib"];
-            await pyodideInstance.loadPackage(packages, {
-              messageCallback: (msg) => console.log(`Package loading: ${msg}`),
-              errorCallback: (err) => console.error(`Package error: ${err}`)
-            });
-            
-            pyodideInstance._api.config.indexURL = originalIndexURL;
-          }
-          
-          // Step 2: Load BKT code and files
-          updateStatus('Loading BKT algorithm...', 'loading');
-          
-          const pyResponse = await fetch("../../_static/mcq_algorithm_full_python2.py");
-          if (!pyResponse.ok) {
-            throw new Error(`Failed to fetch Python code: ${pyResponse.status}`);
-          }
-          const code = await pyResponse.text();
-          pyodideInstance.FS.writeFile("bkt_system.py", code);
-          
-          // Load JSON files
-          const files = [
-            { name: "config.json", url: "../../_static/config.json" },
-            { name: "small-graph-kg.json", url: "../../_static/small-graph-kg.json" },
-            { name: "small-graph-mcqs.json", url: "../../_static/small-graph-mcqs.json" },
-            { name: "small-graph-computed_mcqs.json", url: "../../_static/small-graph-computed_mcqs.json" }
-          ];
-          
-          for (const file of files) {
-            const response = await fetch(file.url);
-            if (!response.ok) {
-              throw new Error(`Failed to fetch ${file.name}: ${response.status}`);
-            }
-            const data = await response.text();
-            pyodideInstance.FS.writeFile(file.name, data);
-          }
-          
-          // Step 3: Initialize BKT System
-          updateStatus('Initializing BKT system...', 'loading');
-          
-          await pyodideInstance.runPythonAsync(`
-            import sys
-            sys.path.append('.')
-            import bkt_system
-            import json
-            
-            def js_export(obj):
-                return json.dumps(obj)
-            
-            # Initialize the system
-            kg = bkt_system.KnowledgeGraph()
-            student_manager = bkt_system.StudentManager()
-            mcq_scheduler = bkt_system.MCQScheduler(kg, student_manager)
-            bkt = bkt_system.BayesianKnowledgeTracing(kg, student_manager)
-            
-            # Connect systems
-            mcq_scheduler.set_bkt_system(bkt)
-            student_manager.set_bkt_system(bkt)
-            
-            # Store globally
-            globals()['kg'] = kg
-            globals()['student_manager'] = student_manager
-            globals()['bkt'] = bkt
-            globals()['mcq_scheduler'] = mcq_scheduler
-          `);
-          
-          // Step 4: Create Student
-          updateStatus('Creating student profile...', 'loading');
-          
-          const result = await pyodideInstance.runPythonAsync(`
-            import random
-            random.seed(42)
-            
-            current_student_id = "demo_student"
-            student = student_manager.create_student(current_student_id)
-            
-            # Set initial mastery levels
-            for topic_idx in kg.get_all_indexes():
-                mastery = random.uniform(0.1, 0.6)
-                student.mastery_levels[topic_idx] = mastery
-                student.confidence_levels[topic_idx] = mastery * 0.8
-                student.studied_topics[topic_idx] = True
-            
-            js_export({"success": True, "student_id": current_student_id})
-          `);
-          
-          const data = JSON.parse(result);
-          currentStudent = data.student_id;
-          
-          // Step 5: Generate first MCQ
-          updateStatus('Generating your first question...', 'loading');
-          
-          await generateMCQ();
-          
-          // Step 6: Load knowledge graph after MCQ is ready
-          updateStatus('Loading knowledge graph...', 'loading');
-          loadGraphData('../../_static/small-graph.json');
-          
-          // Mark as initialized
-          isInitialized = true;
-          
-        } catch (error) {
-          updateStatus(`❌ Initialization failed: ${error.message}`, 'error');
-          console.error('Auto-initialization error:', error);
-        }
-      }
-      
-      async function generateMCQ() {
-        try {
-          const result = await pyodideInstance.runPythonAsync(`
-            import json
-
-            try:
-                student = student_manager.get_student(current_student_id)
-                
-                # Get eligible MCQs
-                greedy_eligible = mcq_scheduler.get_eligible_mcqs_for_greedy_selection(current_student_id)
-                
-                if len(greedy_eligible) > 0:
-                    mcq_id = greedy_eligible[0]
-                    mcq = kg.mcqs[mcq_id]
-                    topic_name = kg.get_topic_of_index(mcq.main_topic_index)
-                    current_mastery = student.get_mastery(mcq.main_topic_index)
-                    
-                    mcq_data = {
-                        "success": True,
-                        "mcq_id": mcq_id,
-                        "text": mcq.text,
-                        "options": mcq.options,
-                        "correct_index": mcq.correctindex,
-                        "explanations": mcq.option_explanations,
-                        "topic_name": topic_name,
-                        "current_mastery": current_mastery,
-                        "difficulty": getattr(mcq, 'difficulty', 0.5)
-                    }
-                    
-                    result_json = json.dumps(mcq_data)
-                else:
-                    result_json = json.dumps({
-                        "success": False,
-                        "error": "No eligible MCQs found"
-                    })
-
-            except Exception as e:
-                result_json = json.dumps({"success": False, "error": f"Error: {str(e)}"})
-
-            result_json
-          `);
-          
-          const data = JSON.parse(result);
-          
-          if (data.success) {
-            currentMCQ = data;
-            displayMCQ(data);
-          } else {
-            updateStatus(`❌ ${data.error}`, 'error');
-          }
-          
-        } catch (error) {
-          updateStatus('❌ Failed to generate MCQ', 'error');
-          console.error('MCQ generation error:', error);
-        }
-      }
-      
-      function displayMCQ(mcqData) {
-        const mcqSection = document.getElementById('mcq-section');
-        mcqSection.style.display = 'block';
-        
-        // Hide status div when question is displayed
-        document.getElementById('status').style.display = 'none';
-        
-        mcqSection.innerHTML = `
-          <div class="mcq-container">
-            <div class="mcq-question">${mcqData.text}</div>
-            <div class="mcq-meta">
-              <div><strong>📚 Topic:</strong> ${mcqData.topic_name}</div>
-              <div><strong>📊 Current Mastery:</strong> ${(mcqData.current_mastery * 100).toFixed(1)}%</div>
-              <div><strong>⚡ Difficulty:</strong> ${(mcqData.difficulty * 100).toFixed(1)}%</div>
-            </div>
-            
-            <div class="mcq-options">
-              ${mcqData.options.map((option, index) => 
-                `<button class="mcq-option" onclick="selectOption(${index})">${option}</button>`
-              ).join('')}
-            </div>
-            
-            <button onclick="submitAnswer()" class="submit-btn" disabled id="submitBtn">
-              ✅ Submit Answer
-            </button>
-          </div>
-        `;
-        
-        // Re-render MathJax for the new content
-        if (window.MathJax) {
-          MathJax.typesetPromise([mcqSection]).catch((err) => console.log('MathJax render error:', err));
-        }
-      }
-      
-      function selectOption(index) {
-        // Remove previous selection
-        document.querySelectorAll('.mcq-option').forEach(btn => btn.classList.remove('selected'));
-        
-        // Add selection to clicked option
-        document.querySelectorAll('.mcq-option')[index].classList.add('selected');
-        
-        selectedOption = index;
-        document.getElementById('submitBtn').disabled = false;
-      }
-      
-      async function submitAnswer() {
-        if (selectedOption === null || !currentMCQ) return;
-        
-        try {
-          updateStatus('Processing your answer...', 'loading');
-          
-          const result = await pyodideInstance.runPythonAsync(`
-            mcq_id = "${currentMCQ.mcq_id}"
-            selected_option = ${selectedOption}
-            correct_index = ${currentMCQ.correct_index}
-            is_correct = selected_option == correct_index
-            
-            # Record the attempt and get BKT updates
-            bkt_updates = student_manager.record_attempt(
-                current_student_id, mcq_id, is_correct, 30.0, kg
-            )
-            
-            # Get response data
-            mcq = kg.mcqs[mcq_id]
-            student = student_manager.get_student(current_student_id)
-            topic_name = kg.get_topic_of_index(mcq.main_topic_index)
-            
-            mastery_before = None
-            mastery_after = student.get_mastery(mcq.main_topic_index)
-            mastery_change = 0
-            
-            if bkt_updates:
-                primary_update = next((u for u in bkt_updates if u.get('is_primary_topic', False)), None)
-                if primary_update:
-                    mastery_before = primary_update['mastery_before']
-                    mastery_change = primary_update['mastery_change']
-            
-            response_data = {
-                "is_correct": is_correct,
-                "selected_text": mcq.options[selected_option],
-                "correct_option": mcq.options[correct_index],
-                "explanation": mcq.option_explanations[selected_option],
-                "main_topic": topic_name,
-                "before_mastery": mastery_before or mastery_after,
-                "after_mastery": mastery_after,
-                "mastery_change": mastery_change,
-                "total_changes": len(bkt_updates)
-            }
-            
-            js_export(response_data)
-          `);
-          
-          const data = JSON.parse(result);
-          displayResult(data);
-          
-          // Update graph colors after answer is processed (preserving zoom level)
-          await updateGraphMasteryColors();
-          
-          // Reset for next question
-          selectedOption = null;
-          currentMCQ = null;
-          
-        } catch (error) {
-          updateStatus('❌ Failed to process answer', 'error');
-          console.error('Answer processing error:', error);
-        }
-      }
-      
-      function displayResult(result) {
-        const mcqSection = document.getElementById('mcq-section');
-        const isCorrect = result.is_correct;
-        const resultClass = isCorrect ? 'mcq-result-success' : 'mcq-result-error';
-        const icon = isCorrect ? '✅' : '❌';
-        const changeIcon = result.mastery_change > 0 ? '📈' : result.mastery_change < 0 ? '📉' : '➖';
-        
-        mcqSection.innerHTML = `
-          <div class="mcq-container ${resultClass}">
-            <h3>${icon} ${isCorrect ? 'Excellent!' : 'Not quite right, but you\'re learning!'}</h3>
-            <p><strong>Your Answer:</strong> ${result.selected_text}</p>
-            <p><strong>Correct Answer:</strong> ${result.correct_option}</p>
-            <p><strong>Explanation:</strong> ${result.explanation}</p>
-            
-            <div class="mcq-result-inner">
-              <h4>🧠 BKT Mastery Update</h4>
-              <p><strong>📚 Topic:</strong> ${result.main_topic}</p>
-              <p><strong>📊 Before:</strong> ${(result.before_mastery * 100).toFixed(1)}%</p>
-              <p><strong>📊 After:</strong> ${(result.after_mastery * 100).toFixed(1)}%</p>
-              <p><strong>📈 Change:</strong> ${changeIcon} ${result.mastery_change > 0 ? '+' : ''}${(result.mastery_change * 100).toFixed(2)}%</p>
-              <p><strong>🔄 Total Topics Updated:</strong> ${result.total_changes}</p>
-              <p><em>💡 Check the knowledge graph below to see the color changes!</em></p>
-              
-              <div class="progress-bar">
-                <div class="progress-fill" style="width: ${result.after_mastery * 100}%;"></div>
-              </div>
-            </div>
-            
-            <button onclick="nextQuestion()" class="submit-btn">
-              🚀 Next Question
-            </button>
-          </div>
-        `;
-        
-        // Re-render MathJax for the new content
-        if (window.MathJax) {
-          MathJax.typesetPromise([mcqSection]).catch((err) => console.log('MathJax render error:', err));
-        }
-      }
-      
-      async function nextQuestion() {
-        updateStatus('Generating next question...', 'loading');
-        await generateMCQ();
-      }
-
-      // Initialize the network
-      document.addEventListener('DOMContentLoaded', function() {
-        const container = document.getElementById('graph-container');
-        
-        // Network options
-        const options = {
-          nodes: {
-            shape: 'dot',
-            size: 25,
-            font: {
-              size: 12,
-              face: 'Segoe UI'
-            },
-            borderWidth: 0,
-            shadow: true
-          },
-          edges: {
-            width: 1,
-            smooth: {
-              type: 'continuous'
-            },
-            color: {
-              color: '#848484',
-              highlight: '#848484',
-              hover: '#848484'
-            }
-          },
-          physics: {
-            stabilization: false,
-            barnesHut: {
-              gravitationalConstant: -50000,
-              springConstant: 0.002,
-              springLength: 150
-            }
-          },
-          interaction: {
-            navigationButtons: true,
-            keyboard: true,
-            hover: true
-          }
-        };
-
-        // Create network
-        network = new vis.Network(container, currentData, options);
-
-        // Handle node selection
-        network.on('select', function(params) {
-          if (params.nodes.length > 0) {
-            const nodeId = params.nodes[0];
-            const node = currentData.nodes.find(n => n.id === nodeId);
-            if (node) {
-              document.getElementById('node-title').textContent = node.label;
-              document.getElementById('node-description').textContent = node.label || 'No description available';
-              document.getElementById('node-strand').textContent = node.group || 'Unknown';
-              
-              // Show mastery level
-              const masteryLevel = currentMasteryLevels[node.label];
-              const masteryText = masteryLevel !== undefined ? 
-                `${(masteryLevel * 100).toFixed(1)}%` : 'Not studied yet';
-              document.getElementById('node-mastery').textContent = masteryText;
-              
-              document.getElementById('node-info').style.display = 'block';
-            }
-          }
-        });
-
-        // Handle deselection
-        network.on('deselectNode', function() {
-          document.getElementById('node-info').style.display = 'none';
-        });
-
-        // Filter by strand
-        document.getElementById('strand-filter').addEventListener('change', function() {
-          const selectedStrand = this.value;
-          const nodes = currentData.nodes.map(node => {
-            if (selectedStrand === '' || node.group === selectedStrand) {
-              node.hidden = false;
-            } else {
-              node.hidden = true;
-            }
-            return node;
-          });
-          
-          const edges = currentData.edges.map(edge => {
-            const fromNode = currentData.nodes.find(n => n.id === edge.from);
-            const toNode = currentData.nodes.find(n => n.id === edge.to);
-            if (selectedStrand === '' || 
-                (fromNode && !fromNode.hidden && toNode && !toNode.hidden)) {
-              edge.hidden = false;
-            } else {
-              edge.hidden = true;
-            }
-            return edge;
-          });
-          
-          network.setData({nodes: nodes, edges: edges});
-          updateStats(nodes.filter(n => !n.hidden).length, edges.filter(e => !e.hidden).length);
-        });
-
-        // Reset view
-        document.getElementById('reset-view').addEventListener('click', function() {
-          network.fit();
-        });
-
-        // Toggle physics
-        let physicsEnabled = true;
-        document.getElementById('toggle-physics').addEventListener('click', function() {
-          physicsEnabled = !physicsEnabled;
-          network.setOptions({physics: {enabled: physicsEnabled}});
-          this.textContent = physicsEnabled ? 'Toggle Physics' : 'Toggle Physics';
-        });
-
-        // Load graph data
-        document.getElementById('load-simplified').addEventListener('click', function() {
-          loadGraphData('../../_static/small-graph.json');
-        });
-
-        document.getElementById('load-full').addEventListener('click', function() {
-          loadGraphData('../../_static/graph-data.json');
-        });
-
-        // Start auto-initialization
-        autoInitialize();
-      });
-
-      function loadGraphData(filename) {
-        // Set flag for initial load
-        isInitialGraphLoad = true;
-        
-        fetch(filename)
-          .then(response => {
-            if (!response.ok) {
-              throw new Error(`HTTP ${response.status}: ${response.statusText}`);
-            }
-            return response.json();
-          })
-          .then(data => {
-            // Hide loading spinner
-            const loadingDiv = document.getElementById('graph-loading');
-            if (loadingDiv) {
-              loadingDiv.style.display = 'none';
-            }
-            
-            // Add initial positioning based on groups
-            const groupPositions = {
-              'Algebra': {x: -400, y: -200},
-              'Geometry': {x: 400, y: -200},
-              'Trigonometry': {x: 0, y: -400},
-              'Calculus': {x: 0, y: 400},
-              'Number': {x: -400, y: 200},
-              'Statistics': {x: 400, y: 200},
-              'Probability': {x: 400, y: 0},
-              'Coordinate Geometry': {x: 200, y: -300},
-              'Functions': {x: -200, y: 300},
-              'Sequences and Series': {x: -200, y: -300},
-              'Complex Numbers': {x: -300, y: 0},
-              'Measurement': {x: 300, y: -100},
-              'Synthetic geometry': {x: 300, y: -300},
-              'Transformation geometry': {x: 200, y: 300},
-              'Differential Calculus': {x: -100, y: 300},
-              'Integral Calculus': {x: 100, y: 300},
-              'Counting and Probability': {x: 300, y: 100}
-            };
-            
-            // Apply group-based positioning and initial colors
-            data.nodes.forEach(node => {
-              node.color = '#6c757d';
-              
-              if (groupPositions[node.group]) {
-                node.x = groupPositions[node.group].x + (Math.random() - 0.5) * 150;
-                node.y = groupPositions[node.group].y + (Math.random() - 0.5) * 150;
-              } else {
-                node.x = (Math.random() - 0.5) * 800;
-                node.y = (Math.random() - 0.5) * 800;
-              }
-            });
-            
-            currentData = data;
-            network.setData(data);
-            updateStats(data.nodes.length, data.edges.length);
-
-            // Update strand filter options
-            const strands = [...new Set(data.nodes.map(node => node.group))].sort();
-            const filter = document.getElementById('strand-filter');
-            filter.innerHTML = '<option value="">All Strands</option>';
-            strands.forEach(strand => {
-              if (strand && strand !== 'Unknown') {
-                filter.innerHTML += `<option value="${strand}">${strand}</option>`;
-              }
-            });
-            
-            // Update colors if student exists
-            if (currentStudent) {
-              updateGraphMasteryColors();
-            }
-            
-            // Set default zoomed out view (after a longer delay to ensure everything is loaded)
-            setTimeout(() => {
-              network.moveTo({
-                scale: 0.05,
-                animation: false // Disable animation for instant zoom
-              });
-              // Clear the initial load flag after zoom is set
-              isInitialGraphLoad = false;
-            }, 300);
-            
-            console.log(`Loaded ${data.nodes.length} nodes and ${data.edges.length} edges from ${filename}`);
-          })
-          .catch(error => {
-            console.error('Error loading graph data:', error);
-            loadSimplifiedFallback();
-          });
-      }
-
-      function loadSimplifiedFallback() {
-        // Set flag for initial load
-        isInitialGraphLoad = true;
-        
-        // Hide loading spinner
-        const loadingDiv = document.getElementById('graph-loading');
-        if (loadingDiv) {
-          loadingDiv.style.display = 'none';
-        }
-        
-        // Fallback data if JSON files can't be loaded
-        const fallbackData = {
-          nodes: [
-            {id: '1', label: 'Natural Numbers', group: 'Number', title: 'Counting numbers starting from 1'},
-            {id: '2', label: 'Integers', group: 'Number', title: 'Whole numbers including negatives'},
-            {id: '3', label: 'Rational Numbers', group: 'Number', title: 'Numbers expressible as fractions'},
-            {id: '4', label: 'Complex Numbers', group: 'Number', title: 'Numbers with real and imaginary parts'},
-            {id: '5', label: 'Linear Equations', group: 'Algebra', title: 'First-degree equations'},
-            {id: '6', label: 'Quadratic Equations', group: 'Algebra', title: 'Second-degree equations'},
-            {id: '7', label: 'Trigonometric Functions', group: 'Trigonometry', title: 'Sine, cosine, tangent functions'},
-            {id: '8', label: 'Derivatives', group: 'Calculus', title: 'Rate of change of functions'},
-            {id: '9', label: 'Integration', group: 'Calculus', title: 'Antiderivatives and areas'},
-            {id: '10', label: 'Probability', group: 'Probability', title: 'Likelihood of events'}
-          ],
-          edges: [
-            {from: '1', to: '2', title: 'Natural numbers extend to integers'},
-            {from: '2', to: '3', title: 'Integers extend to rational numbers'},
-            {from: '3', to: '4', title: 'Rational numbers extend to complex numbers'},
-            {from: '5', to: '6', title: 'Linear equations are prerequisite for quadratics'},
-            {from: '6', to: '8', title: 'Quadratic functions can be differentiated'},
-            {from: '8', to: '9', title: 'Integration is the reverse of differentiation'},
-            {from: '7', to: '8', title: 'Trigonometric functions can be differentiated'},
-            {from: '7', to: '9', title: 'Trigonometric functions can be integrated'}
-          ]
-        };
-        
-        // Apply initial gray colors
-        fallbackData.nodes.forEach(node => {
-          node.color = '#6c757d';
-        });
-        
-        currentData = fallbackData;
-        network.setData(fallbackData);
-        updateStats(fallbackData.nodes.length, fallbackData.edges.length);
-        
-        // Update colors if student exists
-        if (currentStudent) {
-          updateGraphMasteryColors();
-        }
-        
-        // Set default zoomed out view (after a delay to ensure everything is loaded)
-        setTimeout(() => {
-          network.moveTo({
-            scale: 0.05,
-            animation: false // Disable animation for instant zoom
-          });
-          // Clear the initial load flag after zoom is set
-          isInitialGraphLoad = false;
-        }, 300);
-      }
-
-      function updateStats(nodeCount, edgeCount) {
-        document.getElementById('node-count').textContent = nodeCount;
-        document.getElementById('edge-count').textContent = edgeCount;
-      }
-    </script>
-</body>
->>>>>>> da5c32d5
-</html>+---
+html_theme.sidebar_secondary.remove: true
+---
+# Bayesian Knowledge Tracing X Knowledge Graph Framework
+
+```{raw} html
+
+<!doctype html>
+<html>
+<head>
+    <title>Bayesian Knowledge Tracing Algorithm Visual Demo</title>
+    <script src="https://cdn.jsdelivr.net/pyodide/v0.27.7/full/pyodide.js"></script>
+
+    <!-- MathJax configuration -->
+    <script>
+      window.MathJax = {
+        tex: {
+          inlineMath: [['$', '$'], ['\\(', '\\)']],
+          displayMath: [['$$', '$$'], ['\\[', '\\]']],
+          processEscapes: true,
+          processEnvironments: true
+        },
+        options: {
+          ignoreHtmlClass: 'tex2jax_ignore',
+          processHtmlClass: 'tex2jax_process'
+        }
+      };
+    </script>
+    <script src="https://polyfill.io/v3/polyfill.min.js?features=es6"></script>
+    <script id="MathJax-script" async src="https://cdn.jsdelivr.net/npm/mathjax@3/es5/tex-mml-chtml.js"></script>
+
+</head>
+<body>
+    <div class="bkt-demo-container">
+      <div class="main-layout">
+        <!-- Left side: BKT Demo -->
+        <div class="bkt-section">
+          <div class="container">
+            <h1>🧠 BKT Algorithm Visual Demo</h1>
+            <p class="subtitle">Experience how Bayesian Knowledge Tracing adapts to your learning in real-time</p>
+
+
+
+            <div id="status" class="status loading">
+              <div class="loading-spinner"></div>
+              Initializing BKT System...
+            </div>
+
+            <div id="mcq-section" style="display: none;"></div>
+          </div>
+        </div>
+
+        <!-- Right side: Knowledge Graph -->
+        <div class="graph-section">
+          <div class="container">
+            <h1>📊 Knowledge Graph</h1>
+            <p>The graph colors reflect your current mastery levels. Practice questions to see the colors change!</p>
+
+            <div class="mastery-legend">
+              <strong>Mastery Level Legend:</strong><br>
+              <div class="gradient-legend">
+                <div class="gradient-bar"></div>
+                <div class="gradient-labels">
+                  <span>0% (Red)</span>
+                  <span>50% (Orange)</span>
+                  <span>100% (Green)</span>
+                </div>
+              </div>
+              <div class="legend-item">
+                <span class="legend-color legend-color-not-studied"></span>
+                <span>Not Yet Studied</span>
+              </div>
+            </div>
+            <div style="position: relative;">
+              <div id="graph-container"></div>
+              <div id="graph-loading" class="graph-loading">
+                <div class="graph-loading-spinner"></div>
+                <div class="graph-loading-text">Loading Knowledge Graph...</div>
+              </div>
+            </div>
+
+            <div id="controls">
+              <label for="strand-filter">Filter by Strand: </label>
+              <select id="strand-filter">
+                <option value="">All Strands</option>
+                <option value="Algebra">Algebra</option>
+                <option value="Geometry">Geometry</option>
+                <option value="Trigonometry">Trigonometry</option>
+                <option value="Calculus">Calculus</option>
+                <option value="Number">Number</option>
+                <option value="Statistics">Statistics</option>
+                <option value="Probability">Probability</option>
+                <option value="Coordinate Geometry">Coordinate Geometry</option>
+              </select>
+
+              <button id="reset-view">Reset View</button>
+              <button id="toggle-physics">Toggle Physics</button>
+              <button id="load-simplified">Load Small Dense Graph</button>
+              <button id="load-full">Load Full</button>
+            </div>
+
+            <div id="node-info" style="display: none;">
+              <h4 id="node-title"></h4>
+              <p id="node-description"></p>
+              <p><strong>Strand:</strong> <span id="node-strand"></span></p>
+              <p><strong>Mastery Level:</strong> <span id="node-mastery"></span></p>
+            </div>
+
+            <div id="stats">
+              <strong>Graph Statistics:</strong> <span id="node-count">0</span> nodes, <span id="edge-count">0</span> edges
+            </div>
+          </div>
+        </div>
+      </div>
+    </div>
+
+    <script src="https://unpkg.com/vis-network/standalone/umd/vis-network.min.js"></script>
+    <script type="text/javascript">
+      let pyodideInstance = null;
+      let currentStudent = null;
+      let currentMCQ = null;
+      let selectedOption = null;
+      let isInitialized = false;
+      let isInitialGraphLoad = false; // Flag to track initial graph load
+
+      // Global variables for knowledge graph
+      let network;
+      let currentData = {nodes: [], edges: []};
+      let currentMasteryLevels = {};
+      let topicIndexToNodeId = {}; // Maps BKT topic indices to graph node IDs
+
+      function updateStatus(message, type = 'info') {
+        const statusDiv = document.getElementById('status');
+        statusDiv.className = `status ${type}`;
+
+        if (type === 'loading') {
+          statusDiv.innerHTML = `<div class="loading-spinner"></div>${message}`;
+        } else {
+          statusDiv.textContent = message;
+        }
+      }
+
+      // Function to get mastery-based color with smooth gradient
+      function getMasteryColor(masteryLevel) {
+        if (masteryLevel === null || masteryLevel === undefined) {
+          return '#6c757d'; // Gray for not studied
+        }
+
+        // Ensure masteryLevel is between 0 and 1
+        const clampedMastery = Math.max(0, Math.min(1, masteryLevel));
+
+        // Map mastery level (0-1) to hue (0-120 degrees)
+        // 0 = red (0°), 0.5 = orange/yellow (~40°), 1 = green (120°)
+        const hue = clampedMastery * 120;
+
+        // Use full saturation and medium lightness for vibrant colors
+        return `hsl(${hue}, 80%, 50%)`;
+      }
+
+      // Function to update graph colors based on mastery levels
+      async function updateGraphMasteryColors() {
+        if (!network || !currentStudent || !pyodideInstance) return;
+
+        try {
+          // Get current view position and scale to preserve user's zoom/pan
+          const currentView = network.getViewPosition();
+
+          // Get current mastery levels from Python
+          const masteryResult = await pyodideInstance.runPythonAsync(`
+            student = student_manager.get_student(current_student_id)
+            mastery_data = {}
+            topic_mapping = {}
+
+            # Get mastery levels and topic names
+            for topic_idx in student.mastery_levels:
+                topic_name = kg.get_topic_of_index(topic_idx)
+                mastery_level = student.get_mastery(topic_idx)
+                mastery_data[topic_name] = mastery_level
+                topic_mapping[topic_idx] = topic_name
+
+            js_export({
+                "mastery_levels": mastery_data,
+                "topic_mapping": topic_mapping
+            })
+          `);
+
+          const masteryData = JSON.parse(masteryResult);
+          currentMasteryLevels = masteryData.mastery_levels;
+
+          // Get current node positions to preserve them
+          const positions = network.getPositions();
+
+          // Update node colors based on mastery levels while preserving positions
+          const updatedNodes = currentData.nodes.map(node => {
+            const masteryLevel = currentMasteryLevels[node.label];
+            const color = getMasteryColor(masteryLevel);
+
+            // Preserve current position if it exists
+            const currentPos = positions[node.id];
+
+            return {
+              ...node,
+              // Keep current position
+              x: currentPos ? currentPos.x : node.x,
+              y: currentPos ? currentPos.y : node.y,
+              color: {
+                background: color,
+                border: '#2B7CE9',
+                borderWidth: 0,
+                highlight: {
+                  background: color,
+                  border: '#2B7CE9'
+                },
+                hover: {
+                  background: color,
+                  border: '#2B7CE9'
+                }
+              }
+            };
+          });
+
+          // Update the network with new colors and preserved positions
+          network.setData({nodes: updatedNodes, edges: currentData.edges});
+          currentData.nodes = updatedNodes;
+
+          // Only restore view if this is NOT the initial load
+          if (!isInitialGraphLoad) {
+            // Wait a bit longer for the network to process the data update
+            setTimeout(() => {
+              network.moveTo({
+                position: currentView.position,
+                scale: currentView.scale,
+                animation: false // Disable animation to make it instant
+              });
+            }, 150);
+          }
+
+          console.log('Graph colors updated based on mastery levels (zoom and position preserved)');
+
+        } catch (error) {
+          console.error('Error updating graph mastery colors:', error);
+        }
+      }
+
+      // Automated initialization function
+      async function autoInitialize() {
+        try {
+          console.log("🔧 Starting auto-initialization...");
+          // Step 1: Initialize Pyodide and BKT System
+          updateStatus('Loading Pyodide and packages...', 'loading');
+
+          if (!pyodideInstance) {
+            pyodideInstance = await loadPyodide({
+              indexURL: "../../_static/",
+              packageCacheKey: "bkt-demo-v1",
+              loadPackages: false
+            });
+
+            const originalIndexURL = pyodideInstance._api.config.indexURL;
+            pyodideInstance._api.config.indexURL = "https://cdn.jsdelivr.net/pyodide/v0.27.7/full/";
+
+            const packages = ["numpy", "networkx", "matplotlib"];
+            await pyodideInstance.loadPackage(packages, {
+              messageCallback: (msg) => console.log(`Package loading: ${msg}`),
+              errorCallback: (err) => console.error(`Package error: ${err}`)
+            });
+
+            pyodideInstance._api.config.indexURL = originalIndexURL;
+          }
+
+          // Step 2: Load BKT code and files
+          updateStatus('Loading BKT algorithm...', 'loading');
+
+          const pyResponse = await fetch("../../_static/mcq_algorithm_current.py");
+          if (!pyResponse.ok) {
+            throw new Error(`Failed to fetch Python code: ${pyResponse.status}`);
+          }
+          const code = await pyResponse.text();
+          pyodideInstance.FS.writeFile("bkt_system.py", code);
+
+          // Load JSON files
+          const files = [
+            { name: "config.json", url: "../../_static/config.json" },
+            { name: "small-graph-kg.json", url: "../../_static/small-graph-kg.json" },
+            { name: "small-graph-mcqs.json", url: "../../_static/small-graph-mcqs.json" },
+            { name: "small-graph-computed_mcqs.json", url: "../../_static/small-graph-computed_mcqs.json" }
+          ];
+
+          for (const file of files) {
+            const response = await fetch(file.url);
+            if (!response.ok) {
+              throw new Error(`Failed to fetch ${file.name}: ${response.status}`);
+            }
+            const data = await response.text();
+            pyodideInstance.FS.writeFile(file.name, data);
+          }
+
+          // Step 3: Initialize BKT System
+          updateStatus('Initializing BKT system...', 'loading');
+
+          await pyodideInstance.runPythonAsync(`
+            import sys
+            sys.path.append('.')
+            import bkt_system
+            import json
+
+            def js_export(obj):
+                return json.dumps(obj)
+
+            # Initialize the system
+            kg = bkt_system.KnowledgeGraph()
+            student_manager = bkt_system.StudentManager()
+            mcq_scheduler = bkt_system.MCQScheduler(kg, student_manager)
+            bkt = bkt_system.BayesianKnowledgeTracing(kg, student_manager)
+
+            # Connect systems
+            mcq_scheduler.set_bkt_system(bkt)
+            student_manager.set_bkt_system(bkt)
+
+            # Store globally
+            globals()['kg'] = kg
+            globals()['student_manager'] = student_manager
+            globals()['bkt'] = bkt
+            globals()['mcq_scheduler'] = mcq_scheduler
+          `);
+
+          // Step 4: Create Student
+          updateStatus('Creating student profile...', 'loading');
+
+          const result = await pyodideInstance.runPythonAsync(`
+            import random
+            random.seed(42)
+
+            current_student_id = "demo_student"
+            student = student_manager.create_student(current_student_id)
+
+            # Set initial mastery levels
+            for topic_idx in kg.get_all_indexes():
+                mastery = random.uniform(0.1, 0.6)
+                student.mastery_levels[topic_idx] = mastery
+                student.confidence_levels[topic_idx] = mastery * 0.8
+                student.studied_topics[topic_idx] = True
+
+            js_export({"success": True, "student_id": current_student_id})
+          `);
+
+          const data = JSON.parse(result);
+          currentStudent = data.student_id;
+
+          // Step 5: Generate first MCQ
+          updateStatus('Generating your first question...', 'loading');
+
+          await generateMCQ();
+
+          // Step 6: Load knowledge graph after MCQ is ready
+          updateStatus('Loading knowledge graph...', 'loading');
+          loadGraphData('../../_static/small-graph.json');
+
+          // Mark as initialized
+          isInitialized = true;
+
+        } catch (error) {
+          updateStatus(`❌ Initialization failed: ${error.message}`, 'error');
+          console.error('Auto-initialization error:', error);
+        }
+      }
+
+      async function generateMCQ() {
+        try {
+          const result = await pyodideInstance.runPythonAsync(`
+            import json
+
+            try:
+                student = student_manager.get_student(current_student_id)
+
+                # Get eligible MCQs
+                selected_mcqs = mcq_scheduler.select_optimal_mcqs(current_student_id)
+                #Initialize result variable
+                result = None
+
+                if len(selected_mcqs) > 0:
+                    mcq_id = selected_mcqs[0]
+                    mcq = kg.get_mcq_safely(mcq_id, need_full_text=True)
+
+                    if mcq:
+                        topic_name = kg.get_topic_of_index(mcq.main_topic_index)
+                        current_mastery = student.get_mastery(mcq.main_topic_index)
+
+                        mcq_data = {
+                            "success": True,
+                            "mcq_id": mcq_id,
+                            "text": mcq.text,
+                            "options": mcq.options,
+                            "correct_index": mcq.correctindex,
+                            "explanations": mcq.option_explanations,
+                            "topic_name": topic_name,
+                            "current_mastery": current_mastery,
+                            "difficulty": getattr(mcq, 'difficulty', 0.5)
+                        }
+                        result = json.dumps(mcq_data)
+                    else:
+                        # MCQ not found
+                        error_data = {
+                            "success": False,
+                            "error": f"MCQ {mcq_id} not found"
+                        }
+                        result = json.dumps(error_data)
+                else:
+                    result = json.dumps({
+                        "success": False,
+                        "error": "No eligible MCQs found"
+                    })
+
+            except Exception as e:
+                resul = json.dumps({"success": False, "error": f"Error: {str(e)}"})
+
+            result
+          `);
+
+          const data = JSON.parse(result);
+
+          if (data.success) {
+            currentMCQ = data;
+            displayMCQ(data);
+            updateStatus('Question ready! 🎯', 'success');
+          } else {
+            updateStatus(`❌ ${data.error}`, 'error');
+            console.error('MCQ generation error details:', data);
+          }
+
+        } catch (error) {
+          updateStatus('❌ Failed to generate MCQ', 'error');
+          console.error('MCQ generation error:', error);
+        }
+      }
+
+      function displayMCQ(mcqData) {
+        const mcqSection = document.getElementById('mcq-section');
+        mcqSection.style.display = 'block';
+
+        // Hide status div when question is displayed
+        document.getElementById('status').style.display = 'none';
+
+        mcqSection.innerHTML = `
+          <div class="mcq-container">
+            <div class="mcq-question">${mcqData.text}</div>
+            <div class="mcq-meta">
+              <div><strong>📚 Topic:</strong> ${mcqData.topic_name}</div>
+              <div><strong>📊 Current Mastery:</strong> ${(mcqData.current_mastery * 100).toFixed(1)}%</div>
+              <div><strong>⚡ Difficulty:</strong> ${(mcqData.difficulty * 100).toFixed(1)}%</div>
+            </div>
+
+            <div class="mcq-options">
+              ${mcqData.options.map((option, index) =>
+                `<button class="mcq-option" onclick="selectOption(${index})">${option}</button>`
+              ).join('')}
+            </div>
+
+            <button onclick="submitAnswer()" class="submit-btn" disabled id="submitBtn">
+              ✅ Submit Answer
+            </button>
+          </div>
+        `;
+
+        // Re-render MathJax for the new content
+        if (window.MathJax) {
+          MathJax.typesetPromise([mcqSection]).catch((err) => console.log('MathJax render error:', err));
+        }
+      }
+
+      function selectOption(index) {
+        // Remove previous selection
+        document.querySelectorAll('.mcq-option').forEach(btn => btn.classList.remove('selected'));
+
+        // Add selection to clicked option
+        document.querySelectorAll('.mcq-option')[index].classList.add('selected');
+
+        selectedOption = index;
+        document.getElementById('submitBtn').disabled = false;
+      }
+
+      async function submitAnswer() {
+        if (selectedOption === null || !currentMCQ) return;
+
+        try {
+          updateStatus('Processing your answer...', 'loading');
+
+          const result = await pyodideInstance.runPythonAsync(`
+            mcq_id = "${currentMCQ.mcq_id}"
+            selected_option = ${selectedOption}
+            correct_index = ${currentMCQ.correct_index}
+            is_correct = selected_option == correct_index
+
+            # Record the attempt and get BKT updates
+            bkt_updates = student_manager.record_attempt(
+                current_student_id, mcq_id, is_correct, 30.0, kg
+            )
+
+            # Get response data
+            mcq = kg.get_mcq_safely(mcq_id, need_full_text=True)
+            student = student_manager.get_student(current_student_id)
+            topic_name = kg.get_topic_of_index(mcq.main_topic_index)
+
+            mastery_before = None
+            mastery_after = student.get_mastery(mcq.main_topic_index)
+            mastery_change = 0
+
+            if bkt_updates:
+                primary_update = next((u for u in bkt_updates if u.get('is_primary_topic', False)), None)
+                if primary_update:
+                    mastery_before = primary_update['mastery_before']
+                    mastery_change = primary_update['mastery_change']
+
+            response_data = {
+                "is_correct": is_correct,
+                "selected_text": mcq.options[selected_option],
+                "correct_option": mcq.options[correct_index],
+                "explanation": mcq.option_explanations[selected_option],
+                "main_topic": topic_name,
+                "before_mastery": mastery_before or mastery_after,
+                "after_mastery": mastery_after,
+                "mastery_change": mastery_change,
+                "total_changes": len(bkt_updates)
+            }
+
+            js_export(response_data)
+          `);
+
+          const data = JSON.parse(result);
+          displayResult(data);
+
+          // Update graph colors after answer is processed (preserving zoom level)
+          await updateGraphMasteryColors();
+
+          // Reset for next question
+          selectedOption = null;
+          currentMCQ = null;
+
+        } catch (error) {
+          updateStatus('❌ Failed to process answer', 'error');
+          console.error('Answer processing error:', error);
+        }
+      }
+
+      function displayResult(result) {
+        const mcqSection = document.getElementById('mcq-section');
+        const isCorrect = result.is_correct;
+        const resultClass = isCorrect ? 'mcq-result-success' : 'mcq-result-error';
+        const icon = isCorrect ? '✅' : '❌';
+        const changeIcon = result.mastery_change > 0 ? '📈' : result.mastery_change < 0 ? '📉' : '➖';
+
+        mcqSection.innerHTML = `
+          <div class="mcq-container ${resultClass}">
+            <h3>${icon} ${isCorrect ? 'Excellent!' : 'Not quite right, but you\'re learning!'}</h3>
+            <p><strong>Your Answer:</strong> ${result.selected_text}</p>
+            <p><strong>Correct Answer:</strong> ${result.correct_option}</p>
+            <p><strong>Explanation:</strong> ${result.explanation}</p>
+
+            <div class="mcq-result-inner">
+              <h4>🧠 BKT Mastery Update</h4>
+              <p><strong>📚 Topic:</strong> ${result.main_topic}</p>
+              <p><strong>📊 Before:</strong> ${(result.before_mastery * 100).toFixed(1)}%</p>
+              <p><strong>📊 After:</strong> ${(result.after_mastery * 100).toFixed(1)}%</p>
+              <p><strong>📈 Change:</strong> ${changeIcon} ${result.mastery_change > 0 ? '+' : ''}${(result.mastery_change * 100).toFixed(2)}%</p>
+              <p><strong>🔄 Total Topics Updated:</strong> ${result.total_changes}</p>
+              <p><em>💡 Check the knowledge graph below to see the color changes!</em></p>
+
+              <div class="progress-bar">
+                <div class="progress-fill" style="width: ${result.after_mastery * 100}%;"></div>
+              </div>
+            </div>
+
+            <button onclick="nextQuestion()" class="submit-btn">
+              🚀 Next Question
+            </button>
+          </div>
+        `;
+
+        // Re-render MathJax for the new content
+        if (window.MathJax) {
+          MathJax.typesetPromise([mcqSection]).catch((err) => console.log('MathJax render error:', err));
+        }
+      }
+
+      async function nextQuestion() {
+        updateStatus('Generating next question...', 'loading');
+        await generateMCQ();
+      }
+
+      // Initialize the network
+      document.addEventListener('DOMContentLoaded', function() {
+        const container = document.getElementById('graph-container');
+
+        // Network options
+        const options = {
+          nodes: {
+            shape: 'dot',
+            size: 25,
+            font: {
+              size: 12,
+              face: 'Segoe UI'
+            },
+            borderWidth: 0,
+            shadow: true
+          },
+          edges: {
+            width: 1,
+            smooth: {
+              type: 'continuous'
+            },
+            color: {
+              color: '#848484',
+              highlight: '#848484',
+              hover: '#848484'
+            }
+          },
+          physics: {
+            stabilization: false,
+            barnesHut: {
+              gravitationalConstant: -50000,
+              springConstant: 0.002,
+              springLength: 150
+            }
+          },
+          interaction: {
+            navigationButtons: true,
+            keyboard: true,
+            hover: true
+          }
+        };
+
+        // Create network
+        network = new vis.Network(container, currentData, options);
+
+        // Handle node selection
+        network.on('select', function(params) {
+          if (params.nodes.length > 0) {
+            const nodeId = params.nodes[0];
+            const node = currentData.nodes.find(n => n.id === nodeId);
+            if (node) {
+              document.getElementById('node-title').textContent = node.label;
+              document.getElementById('node-description').textContent = node.label || 'No description available';
+              document.getElementById('node-strand').textContent = node.group || 'Unknown';
+
+              // Show mastery level
+              const masteryLevel = currentMasteryLevels[node.label];
+              const masteryText = masteryLevel !== undefined ?
+                `${(masteryLevel * 100).toFixed(1)}%` : 'Not studied yet';
+              document.getElementById('node-mastery').textContent = masteryText;
+
+              document.getElementById('node-info').style.display = 'block';
+            }
+          }
+        });
+
+        // Handle deselection
+        network.on('deselectNode', function() {
+          document.getElementById('node-info').style.display = 'none';
+        });
+
+        // Filter by strand
+        document.getElementById('strand-filter').addEventListener('change', function() {
+          const selectedStrand = this.value;
+          const nodes = currentData.nodes.map(node => {
+            if (selectedStrand === '' || node.group === selectedStrand) {
+              node.hidden = false;
+            } else {
+              node.hidden = true;
+            }
+            return node;
+          });
+
+          const edges = currentData.edges.map(edge => {
+            const fromNode = currentData.nodes.find(n => n.id === edge.from);
+            const toNode = currentData.nodes.find(n => n.id === edge.to);
+            if (selectedStrand === '' ||
+                (fromNode && !fromNode.hidden && toNode && !toNode.hidden)) {
+              edge.hidden = false;
+            } else {
+              edge.hidden = true;
+            }
+            return edge;
+          });
+
+          network.setData({nodes: nodes, edges: edges});
+          updateStats(nodes.filter(n => !n.hidden).length, edges.filter(e => !e.hidden).length);
+        });
+
+        // Reset view
+        document.getElementById('reset-view').addEventListener('click', function() {
+          network.fit();
+        });
+
+        // Toggle physics
+        let physicsEnabled = true;
+        document.getElementById('toggle-physics').addEventListener('click', function() {
+          physicsEnabled = !physicsEnabled;
+          network.setOptions({physics: {enabled: physicsEnabled}});
+          this.textContent = physicsEnabled ? 'Toggle Physics' : 'Toggle Physics';
+        });
+
+        // Load graph data
+        document.getElementById('load-simplified').addEventListener('click', function() {
+          loadGraphData('../../_static/small-graph.json');
+        });
+
+        document.getElementById('load-full').addEventListener('click', function() {
+          loadGraphData('../../_static/graph-data.json');
+        });
+
+        // Start auto-initialization
+        autoInitialize();
+      });
+
+      function loadGraphData(filename) {
+        // Set flag for initial load
+        isInitialGraphLoad = true;
+
+        fetch(filename)
+          .then(response => {
+            if (!response.ok) {
+              throw new Error(`HTTP ${response.status}: ${response.statusText}`);
+            }
+            return response.json();
+          })
+          .then(data => {
+            // Hide loading spinner
+            const loadingDiv = document.getElementById('graph-loading');
+            if (loadingDiv) {
+              loadingDiv.style.display = 'none';
+            }
+
+            // Add initial positioning based on groups
+            const groupPositions = {
+              'Algebra': {x: -400, y: -200},
+              'Geometry': {x: 400, y: -200},
+              'Trigonometry': {x: 0, y: -400},
+              'Calculus': {x: 0, y: 400},
+              'Number': {x: -400, y: 200},
+              'Statistics': {x: 400, y: 200},
+              'Probability': {x: 400, y: 0},
+              'Coordinate Geometry': {x: 200, y: -300},
+              'Functions': {x: -200, y: 300},
+              'Sequences and Series': {x: -200, y: -300},
+              'Complex Numbers': {x: -300, y: 0},
+              'Measurement': {x: 300, y: -100},
+              'Synthetic geometry': {x: 300, y: -300},
+              'Transformation geometry': {x: 200, y: 300},
+              'Differential Calculus': {x: -100, y: 300},
+              'Integral Calculus': {x: 100, y: 300},
+              'Counting and Probability': {x: 300, y: 100}
+            };
+
+            // Apply group-based positioning and initial colors
+            data.nodes.forEach(node => {
+              node.color = '#6c757d';
+
+              if (groupPositions[node.group]) {
+                node.x = groupPositions[node.group].x + (Math.random() - 0.5) * 150;
+                node.y = groupPositions[node.group].y + (Math.random() - 0.5) * 150;
+              } else {
+                node.x = (Math.random() - 0.5) * 800;
+                node.y = (Math.random() - 0.5) * 800;
+              }
+            });
+
+            currentData = data;
+            network.setData(data);
+            updateStats(data.nodes.length, data.edges.length);
+
+            // Update strand filter options
+            const strands = [...new Set(data.nodes.map(node => node.group))].sort();
+            const filter = document.getElementById('strand-filter');
+            filter.innerHTML = '<option value="">All Strands</option>';
+            strands.forEach(strand => {
+              if (strand && strand !== 'Unknown') {
+                filter.innerHTML += `<option value="${strand}">${strand}</option>`;
+              }
+            });
+
+            // Update colors if student exists
+            if (currentStudent) {
+              updateGraphMasteryColors();
+            }
+
+            // Set default zoomed out view (after a longer delay to ensure everything is loaded)
+            setTimeout(() => {
+              network.moveTo({
+                scale: 0.05,
+                animation: false // Disable animation for instant zoom
+              });
+              // Clear the initial load flag after zoom is set
+              isInitialGraphLoad = false;
+            }, 300);
+
+            console.log(`Loaded ${data.nodes.length} nodes and ${data.edges.length} edges from ${filename}`);
+            if (isInitialGraphLoad) {
+              updateStatus('🎉 System ready! Answer questions to see your progress.', 'success');
+            }
+            isInitialGraphLoad = false;
+          })
+          .catch(error => {
+            console.error('Error loading graph data:', error);
+            loadSimplifiedFallback();
+          });
+      }
+
+      function loadSimplifiedFallback() {
+        // Set flag for initial load
+        isInitialGraphLoad = true;
+
+        // Hide loading spinner
+        const loadingDiv = document.getElementById('graph-loading');
+        if (loadingDiv) {
+          loadingDiv.style.display = 'none';
+        }
+
+        // Fallback data if JSON files can't be loaded
+        const fallbackData = {
+          nodes: [
+            {id: '1', label: 'Natural Numbers', group: 'Number', title: 'Counting numbers starting from 1'},
+            {id: '2', label: 'Integers', group: 'Number', title: 'Whole numbers including negatives'},
+            {id: '3', label: 'Rational Numbers', group: 'Number', title: 'Numbers expressible as fractions'},
+            {id: '4', label: 'Complex Numbers', group: 'Number', title: 'Numbers with real and imaginary parts'},
+            {id: '5', label: 'Linear Equations', group: 'Algebra', title: 'First-degree equations'},
+            {id: '6', label: 'Quadratic Equations', group: 'Algebra', title: 'Second-degree equations'},
+            {id: '7', label: 'Trigonometric Functions', group: 'Trigonometry', title: 'Sine, cosine, tangent functions'},
+            {id: '8', label: 'Derivatives', group: 'Calculus', title: 'Rate of change of functions'},
+            {id: '9', label: 'Integration', group: 'Calculus', title: 'Antiderivatives and areas'},
+            {id: '10', label: 'Probability', group: 'Probability', title: 'Likelihood of events'}
+          ],
+          edges: [
+            {from: '1', to: '2', title: 'Natural numbers extend to integers'},
+            {from: '2', to: '3', title: 'Integers extend to rational numbers'},
+            {from: '3', to: '4', title: 'Rational numbers extend to complex numbers'},
+            {from: '5', to: '6', title: 'Linear equations are prerequisite for quadratics'},
+            {from: '6', to: '8', title: 'Quadratic functions can be differentiated'},
+            {from: '8', to: '9', title: 'Integration is the reverse of differentiation'},
+            {from: '7', to: '8', title: 'Trigonometric functions can be differentiated'},
+            {from: '7', to: '9', title: 'Trigonometric functions can be integrated'}
+          ]
+        };
+
+        // Apply initial gray colors
+        fallbackData.nodes.forEach(node => {
+          node.color = '#6c757d';
+        });
+
+        currentData = fallbackData;
+        network.setData(fallbackData);
+        updateStats(fallbackData.nodes.length, fallbackData.edges.length);
+
+        // Update colors if student exists
+        if (currentStudent) {
+          updateGraphMasteryColors();
+        }
+
+        // Set default zoomed out view (after a delay to ensure everything is loaded)
+        setTimeout(() => {
+          network.moveTo({
+            scale: 0.05,
+            animation: false // Disable animation for instant zoom
+          });
+          // Clear the initial load flag after zoom is set
+          isInitialGraphLoad = false;
+        }, 300);
+      }
+
+      function updateStats(nodeCount, edgeCount) {
+        document.getElementById('node-count').textContent = nodeCount;
+        document.getElementById('edge-count').textContent = edgeCount;
+      }
+    </script>
+</body>
+</html>
# Bayesian Knowledge Tracing FSRS Demo

```{raw} html

<!doctype html>
<html>
<head>
    <title>Bayesian Knowledge Tracing Algorithm Visual Demo</title>
    <script src="https://cdn.jsdelivr.net/pyodide/v0.27.7/full/pyodide.js"></script>

    <!-- MathJax configuration -->
    <script>
      window.MathJax = {
        tex: {
          inlineMath: [['$', '$'], ['\\(', '\\)']],
          displayMath: [['$$', '$$'], ['\\[', '\\]']],
          processEscapes: true,
          processEnvironments: true
        },
        options: {
          ignoreHtmlClass: 'tex2jax_ignore',
          processHtmlClass: 'tex2jax_process'
        }
      };
    </script>
    <script src="https://polyfill.io/v3/polyfill.min.js?features=es6"></script>
    <script id="MathJax-script" async src="https://cdn.jsdelivr.net/npm/mathjax@3/es5/tex-mml-chtml.js"></script>
<<<<<<< HEAD

    <style>
      /* Override Jupyter Book styles for BKT demo */
      .bd-content .bkt-demo-container {
        max-width: 1400px;
        margin: 0 auto;
        padding: 20px;
        background: #f8f9fa;
        min-height: 100vh;
        font-family: 'Segoe UI', Tahoma, Geneva, Verdana, sans-serif;
      }

      /* Main layout container */
      .main-layout {
        display: flex;
        gap: 20px;
        align-items: flex-start;
      }

      /* BKT section (left side) */
      .bkt-section {
        flex: 1;
        min-width: 0; /* Prevents flex item from overflowing */
        max-width: 600px;
      }

      /* Graph section (right side) */
      .graph-section {
        flex: 1;
        min-width: 0; /* Prevents flex item from overflowing */
        max-width: 700px;
      }

      .bkt-demo-container .container {
        background: rgba(255, 255, 255, 0.95);
        padding: 30px;
        border-radius: 15px;
        box-shadow: 0 8px 32px rgba(0,0,0,0.1);
        margin-bottom: 20px;
        backdrop-filter: blur(10px);
        border: 1px solid rgba(255,255,255,0.2);
      }

      .bkt-demo-container h1 {
        color: #2c3e50;
        text-align: center;
        margin-bottom: 10px;
        font-size: 2.2em;
        font-weight: 300;
      }

      .bkt-demo-container .subtitle {
        text-align: center;
        color: #7f8c8d;
        font-size: 1.1em;
        margin-bottom: 30px;
        font-style: italic;
      }



      /* Enhanced button styling */
      .bkt-demo-container button {
        padding: 15px 25px !important;
        font-size: 16px !important;
        border: none !important;
        border-radius: 25px !important;
        cursor: pointer;
        transition: all 0.3s ease;
        font-family: 'Segoe UI', Tahoma, Geneva, Verdana, sans-serif !important;
        font-weight: 500 !important;
        text-decoration: none !important;
        display: inline-flex;
        align-items: center;
        gap: 8px;
        text-align: center;
        vertical-align: middle;
        line-height: 1.4;
        box-shadow: 0 4px 15px rgba(0,0,0,0.1);
      }

      .bkt-demo-container .primary-btn {
        background: linear-gradient(45deg, #3498db, #2980b9) !important;
        color: white !important;
      }

      .bkt-demo-container .primary-btn:hover {
        background: linear-gradient(45deg, #2980b9, #1f5f8b) !important;
        transform: translateY(-2px);
        box-shadow: 0 6px 20px rgba(0,0,0,0.2);
      }

      .bkt-demo-container .success-btn {
        background: linear-gradient(45deg, #27ae60, #2ecc71) !important;
        color: white !important;
      }

      .bkt-demo-container .success-btn:hover {
        background: linear-gradient(45deg, #1e8449, #27ae60) !important;
        transform: translateY(-2px);
        box-shadow: 0 6px 20px rgba(0,0,0,0.2);
      }

      .bkt-demo-container .danger-btn {
        background: linear-gradient(45deg, #e74c3c, #c0392b) !important;
        color: white !important;
      }

      .bkt-demo-container .danger-btn:hover {
        background: linear-gradient(45deg, #c0392b, #a93226) !important;
        transform: translateY(-2px);
        box-shadow: 0 6px 20px rgba(0,0,0,0.2);
      }

      /* Enhanced status styling */
      .bkt-demo-container .status {
        padding: 15px 20px !important;
        border-radius: 10px !important;
        margin: 15px 0 !important;
        font-family: 'Segoe UI', Tahoma, Geneva, Verdana, sans-serif !important;
        font-size: 16px !important;
        font-weight: 500;
        text-align: center;
        box-shadow: 0 2px 10px rgba(0,0,0,0.1);
      }

      .bkt-demo-container .status.success {
        background: linear-gradient(45deg, #d4edda, #c3e6cb) !important;
        color: #155724 !important;
        border: 1px solid #c3e6cb !important;
      }

      .bkt-demo-container .status.error {
        background: linear-gradient(45deg, #f8d7da, #f5c6cb) !important;
        color: #721c24 !important;
        border: 1px solid #f5c6cb !important;
      }

      .bkt-demo-container .status.info {
        background: linear-gradient(45deg, #d1ecf1, #bee5eb) !important;
        color: #0c5460 !important;
        border: 1px solid #bee5eb !important;
      }

      .bkt-demo-container .status.loading {
        background: linear-gradient(45deg, #fff3cd, #ffeaa7) !important;
        color: #856404 !important;
        border: 1px solid #ffeaa7 !important;
        animation: pulse 1.5s infinite;
      }

      @keyframes pulse {
        0%, 100% { opacity: 1; }
        50% { opacity: 0.7; }
      }

      /* Enhanced MCQ container styling */
      .bkt-demo-container .mcq-container {
        background: rgba(255, 255, 255, 0.95) !important;
        border: 3px solid #3498db !important;
        border-radius: 15px !important;
        padding: 25px !important;
        margin: 20px 0 !important;
        box-shadow: 0 8px 25px rgba(0,0,0,0.1);
        backdrop-filter: blur(10px);
      }

      .bkt-demo-container .mcq-question {
        font-size: 20px !important;
        font-weight: 600 !important;
        margin-bottom: 20px !important;
        color: #2c3e50 !important;
        line-height: 1.4;
      }

      .bkt-demo-container .mcq-meta {
        display: flex;
        gap: 20px;
        margin: 15px 0;
        flex-wrap: wrap;
        color: #7f8c8d;
        font-size: 14px;
      }

      .bkt-demo-container .mcq-options {
        margin: 20px 0 !important;
      }

      .bkt-demo-container .mcq-option {
        display: block !important;
        margin: 10px 0 !important;
        padding: 15px 20px !important;
        background: rgba(248, 249, 250, 0.8) !important;
        border: 2px solid #e9ecef !important;
        border-radius: 10px !important;
        cursor: pointer !important;
        transition: all 0.3s ease !important;
        font-family: 'Segoe UI', Tahoma, Geneva, Verdana, sans-serif !important;
        font-size: 16px !important;
        backdrop-filter: blur(5px);
      }

      .bkt-demo-container .mcq-option:hover {
        background: rgba(233, 236, 239, 0.9) !important;
        border-color: #3498db !important;
        transform: translateY(-1px);
        box-shadow: 0 4px 15px rgba(0,0,0,0.1);
      }

      .bkt-demo-container .mcq-option.selected {
        background: linear-gradient(45deg, #3498db, #2980b9) !important;
        color: white !important;
        border-color: #2980b9 !important;
        box-shadow: 0 4px 15px rgba(52, 152, 219, 0.3);
      }

      .bkt-demo-container .submit-btn {
        background: linear-gradient(45deg, #27ae60, #2ecc71) !important;
        color: white !important;
        padding: 15px 30px !important;
        font-size: 16px !important;
        border: none !important;
        border-radius: 25px !important;
        cursor: pointer !important;
        transition: all 0.3s ease !important;
        margin-top: 20px !important;
        box-shadow: 0 4px 15px rgba(0,0,0,0.1);
      }

      .bkt-demo-container .submit-btn:hover:not(:disabled) {
        background: linear-gradient(45deg, #1e8449, #27ae60) !important;
        transform: translateY(-2px);
        box-shadow: 0 6px 20px rgba(0,0,0,0.2);
      }

      .bkt-demo-container .submit-btn:disabled {
        background: #bdc3c7 !important;
        cursor: not-allowed !important;
        transform: none !important;
        box-shadow: none !important;
      }

      /* Enhanced progress bar styling */
      .bkt-demo-container .progress-bar {
        width: 100% !important;
        height: 25px !important;
        background-color: #ecf0f1 !important;
        border-radius: 15px !important;
        overflow: hidden !important;
        margin: 15px 0 !important;
        box-shadow: inset 0 2px 5px rgba(0,0,0,0.1);
      }

      .bkt-demo-container .progress-fill {
        height: 100% !important;
        background: linear-gradient(45deg, #27ae60, #2ecc71) !important;
        transition: width 0.5s ease !important;
        border-radius: 15px;
        box-shadow: 0 2px 10px rgba(39, 174, 96, 0.3);
      }

      /* Legend styling */
      .mastery-legend {
        background: rgba(255, 255, 255, 0.95);
        padding: 15px;
        border-radius: 12px;
        margin: 10px 0;
        border: 1px solid rgba(255,255,255,0.2);
        box-shadow: 0 4px 15px rgba(0,0,0,0.1);
        backdrop-filter: blur(10px);
        font-size: 13px;
      }

      .gradient-legend {
        margin: 10px 0 15px 0;
      }

      .gradient-bar {
        height: 20px;
        background: linear-gradient(to right,
          hsl(0, 80%, 50%) 0%,
          hsl(30, 80%, 50%) 25%,
          hsl(60, 80%, 50%) 50%,
          hsl(90, 80%, 50%) 75%,
          hsl(120, 80%, 50%) 100%
        );
        border-radius: 10px;
        border: 2px solid #2c3e50;
        margin-bottom: 5px;
      }

      .gradient-labels {
        display: flex;
        justify-content: space-between;
        font-size: 11px;
        color: #2c3e50;
        font-weight: 500;
      }

      .legend-item {
        display: block;
        margin-bottom: 8px;
        color: #2c3e50;
      }

      .legend-color {
        display: inline-block;
        width: 16px;
        height: 16px;
        border-radius: 50%;
        margin-right: 8px;
        vertical-align: middle;
        border: 2px solid #2c3e50;
        box-shadow: 0 2px 5px rgba(0,0,0,0.1);
      }

      /* Loading spinner */
      .loading-spinner {
        display: inline-block;
        width: 20px;
        height: 20px;
        border: 3px solid #f3f3f3;
        border-top: 3px solid #3498db;
        border-radius: 50%;
        animation: spin 1s linear infinite;
        margin-right: 10px;
      }

      @keyframes spin {
        0% { transform: rotate(0deg); }
        100% { transform: rotate(360deg); }
      }

      /* Graph loading spinner */
      .graph-loading {
        position: absolute;
        top: 1px;
        left: 1px;
        right: 1px;
        bottom: 1px;
        display: flex;
        flex-direction: column;
        justify-content: center;
        align-items: center;
        background: rgba(248, 249, 250, 0.95);
        border-radius: 8px;
        z-index: 10;
      }

      .graph-loading-spinner {
        width: 40px;
        height: 40px;
        border: 4px solid #e9ecef;
        border-top: 4px solid #3498db;
        border-radius: 50%;
        animation: spin 1s linear infinite;
        margin-bottom: 15px;
      }

      .graph-loading-text {
        color: #6c757d;
        font-size: 16px;
        font-weight: 500;
      }

      /* Responsive design */
      @media (max-width: 1024px) {
        .main-layout {
          flex-direction: column;
        }

        .bkt-section,
        .graph-section {
          max-width: none;
        }

        #graph-container {
          height: 400px !important;
        }

        .graph-loading-spinner {
          width: 30px !important;
          height: 30px !important;
          border-width: 3px !important;
        }

        .graph-loading-text {
          font-size: 14px !important;
        }
      }

      @media (max-width: 768px) {
        .bkt-demo-container {
          padding: 10px;
        }

        .bkt-demo-container h1 {
          font-size: 1.8em;
        }

        .bkt-demo-container .mcq-meta {
          flex-direction: column;
          gap: 10px;
        }

        .legend-item {
          margin-bottom: 10px;
        }

        #graph-container {
          height: 350px !important;
        }

        .graph-loading-spinner {
          width: 25px !important;
          height: 25px !important;
          border-width: 2px !important;
        }

        .graph-loading-text {
          font-size: 12px !important;
        }

        #controls {
          display: flex;
          flex-direction: column;
          gap: 10px;
        }

        #controls label,
        #controls select,
        #controls button {
          width: 100%;
        }
      }
    </style>
=======
>>>>>>> 595ac693
</head>

<body>
    <div class="bkt-demo-container">
      <!-- Time Controls Section - Now at the top -->
      <div class="container">
        <h1>🧠 FSRS Forgetting Curves Demo</h1>
        <p class="subtitle">Watch how memory decays over time and see FSRS in action</p>
<<<<<<< HEAD

        <div id="time-controls" style="margin-top: 20px; padding: 20px; background: rgba(255, 255, 255, 0.95); border-radius: 15px; box-shadow: 0 8px 32px rgba(0,0,0,0.1);">
=======
        <div id="time-controls">
>>>>>>> 595ac693
          <h3>⏰ Time Travel Controls</h3>
          <div class="time-controls-buttons">
            <button onclick="skipTime(1, 0, 0)" class="primary-btn">Skip 1 Day</button>
            <button onclick="skipTime(7, 0, 0)" class="primary-btn">Skip 1 Week</button>
            <button onclick="skipTime(30, 0, 0)" class="primary-btn">Skip 1 Month</button>
            <button onclick="resetTime()" class="danger-btn">Reset Time</button>
          </div>
<<<<<<< HEAD

          <div id="time-status" style="font-size: 14px; color: #666; margin-top: 10px;"></div>

          <div style="margin-top: 15px;">
=======
          
          <div id="time-status"></div>
          
          <div class="custom-time-container">
>>>>>>> 595ac693
            <h4>Custom Time Skip:</h4>
            <div class="custom-time-inputs">
              <input type="number" id="custom-days" placeholder="Days" min="0" max="365">
              <input type="number" id="custom-hours" placeholder="Hours" min="0" max="23">
              <button onclick="skipCustomTime()" class="primary-btn">Skip Time</button>
            </div>
          </div>
<<<<<<< HEAD

          <div style="margin-top: 15px;">
=======
          
          <div class="time-controls-actions">
>>>>>>> 595ac693
            <button onclick="showMasteryDecay()" class="success-btn">📊 Check Mastery Decay</button>
            <button onclick="previewDecay(30)" class="primary-btn">🔮 Preview 30-Day Decay</button>
          </div>
        </div>
      </div>

      <div class="main-layout">
        <!-- Left side: BKT Demo -->
        <div class="bkt-section">
          <div class="container">
            <h1>🎯 Quadratic Equations Practice</h1>
            <p class="subtitle">Focus on one topic to see FSRS forgetting in action</p>

            <div id="status" class="status loading">
              <div class="loading-spinner"></div>
              Initializing BKT System...
            </div>
<<<<<<< HEAD

            <div id="mcq-section" style="display: none;"></div>
=======
            
            <div id="mcq-section" class="mcq-section-hidden"></div>
>>>>>>> 595ac693
          </div>
        </div>

        <!-- Right side: Knowledge Graph -->
        <div class="graph-section">
          <div class="container">
            <h1>📊 Knowledge Graph</h1>
            <p>The graph colors reflect your current mastery levels. Practice questions to see the colors change!</p>

            <div class="mastery-legend">
              <strong>Mastery Level Legend:</strong><br>
              <div class="gradient-legend">
                <div class="gradient-bar"></div>
                <div class="gradient-labels">
                  <span>0% (Red)</span>
                  <span>50% (Orange)</span>
                  <span>100% (Green)</span>
                </div>
              </div>
              <div class="legend-item">
                <span class="legend-color legend-color-not-studied"></span>
                <span>Not Yet Studied</span>
              </div>
            </div>

            <div style="position: relative;">
              <div id="graph-container"></div>
              <div id="graph-loading" class="graph-loading">
                <div class="graph-loading-spinner"></div>
                <div class="graph-loading-text">Loading Knowledge Graph...</div>
              </div>
            </div>

            <div id="controls">
              <label for="strand-filter">Filter by Strand: </label>
              <select id="strand-filter">
                <option value="">All Strands</option>
                <option value="Algebra">Algebra</option>
                <option value="Geometry">Geometry</option>
                <option value="Trigonometry">Trigonometry</option>
                <option value="Calculus">Calculus</option>
                <option value="Number">Number</option>
                <option value="Statistics">Statistics</option>
                <option value="Probability">Probability</option>
                <option value="Coordinate Geometry">Coordinate Geometry</option>
              </select>
<<<<<<< HEAD

              <button id="reset-view" style="margin-left: 10px;">Reset View</button>
              <button id="toggle-physics" style="margin-left: 10px;">Toggle Physics</button>
              <button id="load-simplified" style="margin-left: 10px;">Load Small Dense Graph</button>
              <button id="load-full" style="margin-left: 10px;">Load Full</button>
=======
              
              <button id="reset-view">Reset View</button>
              <button id="toggle-physics">Toggle Physics</button>
              <button id="load-simplified">Load Small Dense Graph</button>
              <button id="load-full">Load Full</button>
>>>>>>> 595ac693
            </div>

            <div id="node-info">
              <h4 id="node-title"></h4>
              <p id="node-description"></p>
              <p><strong>Strand:</strong> <span id="node-strand"></span></p>
              <p><strong>Mastery Level:</strong> <span id="node-mastery"></span></p>
            </div>

            <div id="stats">
              <strong>Graph Statistics:</strong> <span id="node-count">0</span> nodes, <span id="edge-count">0</span> edges
            </div>
          </div>
        </div>
      </div>
    </div>

    <script src="https://unpkg.com/vis-network/standalone/umd/vis-network.min.js"></script>
    <script type="text/javascript">
      let pyodideInstance = null;
      let currentStudent = null;
      let currentMCQ = null;
      let selectedOption = null;
      let isInitialized = false;
      let isInitialGraphLoad = false; // Flag to track initial graph load

      // Global variables for knowledge graph
      let network;
      let currentData = {nodes: [], edges: []};
      let currentMasteryLevels = {};
      let topicIndexToNodeId = {}; // Maps BKT topic indices to graph node IDs

      function updateStatus(message, type = 'info') {
        const statusDiv = document.getElementById('status');
        statusDiv.className = `status ${type}`;

        if (type === 'loading') {
          statusDiv.innerHTML = `<div class="loading-spinner"></div>${message}`;
        } else {
          statusDiv.textContent = message;
        }
      }

      // Function to get mastery-based color with smooth gradient
      function getMasteryColor(masteryLevel) {
        if (masteryLevel === null || masteryLevel === undefined) {
          return '#6c757d'; // Gray for not studied
        }

        // Ensure masteryLevel is between 0 and 1
        const clampedMastery = Math.max(0, Math.min(1, masteryLevel));

        // Map mastery level (0-1) to hue (0-120 degrees)
        // 0 = red (0°), 0.5 = orange/yellow (~40°), 1 = green (120°)
        const hue = clampedMastery * 120;

        // Use full saturation and medium lightness for vibrant colors
        return `hsl(${hue}, 80%, 50%)`;
      }

      // Function to update graph colors based on mastery levels
      async function updateGraphMasteryColors() {
        if (!network || !currentStudent || !pyodideInstance) return;

        try {
          //applies forgetting
          await pyodideInstance.runPythonAsync(`refresh_student_mastery(current_student_id)`);

          // Get current view position and scale to preserve user's zoom/pan
          const currentView = network.getViewPosition();

          // Get current mastery levels from Python
          const masteryResult = await pyodideInstance.runPythonAsync(`
            student = student_manager.get_student(current_student_id)
            mastery_data = {}
            topic_mapping = {}

            # Get mastery levels and topic names
            for topic_idx in student.mastery_levels:
                topic_name = kg.get_topic_of_index(topic_idx)
                mastery_level = student.get_mastery(topic_idx)
                mastery_data[topic_name] = mastery_level
                topic_mapping[topic_idx] = topic_name

            js_export({
                "mastery_levels": mastery_data,
                "topic_mapping": topic_mapping
            })
          `);

          const masteryData = JSON.parse(masteryResult);
          currentMasteryLevels = masteryData.mastery_levels;

          // Get current node positions to preserve them
          const positions = network.getPositions();

          // Update node colors based on mastery levels while preserving positions
          const updatedNodes = currentData.nodes.map(node => {
            const masteryLevel = currentMasteryLevels[node.label];
            const color = getMasteryColor(masteryLevel);

            // Preserve current position if it exists
            const currentPos = positions[node.id];

            return {
              ...node,
              // Keep current position
              x: currentPos ? currentPos.x : node.x,
              y: currentPos ? currentPos.y : node.y,
              color: {
                background: color,
                border: '#2B7CE9',
                borderWidth: 0,
                highlight: {
                  background: color,
                  border: '#2B7CE9'
                },
                hover: {
                  background: color,
                  border: '#2B7CE9'
                }
              }
            };
          });

          // Update the network with new colors and preserved positions
          network.setData({nodes: updatedNodes, edges: currentData.edges});
          currentData.nodes = updatedNodes;

          // Only restore view if this is NOT the initial load
          if (!isInitialGraphLoad) {
            // Wait a bit longer for the network to process the data update
            setTimeout(() => {
              network.moveTo({
                position: currentView.position,
                scale: currentView.scale,
                animation: false // Disable animation to make it instant
              });
            }, 150);
          }

          console.log('Graph colors updated based on mastery levels (zoom and position preserved)');

        } catch (error) {
          console.error('Error updating graph mastery colors:', error);
        }
      }

      // Automated initialization function
      async function autoInitialize() {
        try {
          console.log("🔧 Starting auto-initialization...");
          // Step 1: Initialize Pyodide and BKT System
          updateStatus('Loading Pyodide and packages...', 'loading');

          if (!pyodideInstance) {
            pyodideInstance = await loadPyodide({
              indexURL: "../../_static/",
              packageCacheKey: "bkt-demo-v1",
              loadPackages: false
            });

            const originalIndexURL = pyodideInstance._api.config.indexURL;
            pyodideInstance._api.config.indexURL = "https://cdn.jsdelivr.net/pyodide/v0.27.7/full/";
<<<<<<< HEAD

            const packages = ["numpy", "networkx", "matplotlib","sympy"];
=======
            
            const packages = ["numpy", "networkx", "matplotlib", "sympy"];
>>>>>>> 595ac693
            await pyodideInstance.loadPackage(packages, {
              messageCallback: (msg) => console.log(`Package loading: ${msg}`),
              errorCallback: (err) => console.error(`Package error: ${err}`)
            });

            pyodideInstance._api.config.indexURL = originalIndexURL;
          }

          // Step 2: Load BKT code and files
          updateStatus('Loading BKT algorithm...', 'loading');

          const pyResponse = await fetch("../../_static/mcq_algorithm_current.py");
          if (!pyResponse.ok) {
            throw new Error(`Failed to fetch Python code: ${pyResponse.status}`);
          }
          const code = await pyResponse.text();
          pyodideInstance.FS.writeFile("bkt_system.py", code);

          // Load JSON files
          const files = [
            { name: "config.json", url: "../../_static/config.json" },
            { name: "small-graph-kg.json", url: "../../_static/small-graph-kg.json" },
            { name: "small-graph-mcqs.json", url: "../../_static/small-graph-mcqs.json" },
            { name: "small-graph-computed_mcqs.json", url: "../../_static/small-graph-computed_mcqs.json" }
          ];

          for (const file of files) {
            const response = await fetch(file.url);
            if (!response.ok) {
              throw new Error(`Failed to fetch ${file.name}: ${response.status}`);
            }
            const data = await response.text();
            pyodideInstance.FS.writeFile(file.name, data);
          }

          // Step 3: Initialize BKT System
          updateStatus('Initializing BKT system...', 'loading');

          await pyodideInstance.runPythonAsync(`
            import sys
            sys.path.append('.')
            import bkt_system
            import json

            def js_export(obj):
                return json.dumps(obj)

            # Initialize the system
            kg = bkt_system.KnowledgeGraph(
                nodes_file='small-graph-kg.json',
                mcqs_file='small-graph-computed_mcqs.json',
<<<<<<< HEAD
                config_file='config.json'
            )
=======
                config_file='config.json')
>>>>>>> 595ac693
            student_manager = bkt_system.StudentManager()
            mcq_scheduler = bkt_system.MCQScheduler(kg, student_manager)
            bkt = bkt_system.BayesianKnowledgeTracing(kg, student_manager)

            # Connect systems
            mcq_scheduler.set_bkt_system(bkt)
            student_manager.set_bkt_system(bkt)

            # Store globally
            globals()['kg'] = kg
            globals()['student_manager'] = student_manager
            globals()['bkt'] = bkt
            globals()['mcq_scheduler'] = mcq_scheduler
          `);

          // Step 4: Create Student
          updateStatus('Creating student profile...', 'loading');

          const result = await pyodideInstance.runPythonAsync(`
              import random
              random.seed(42)

              current_student_id = "demo_student"
              student = student_manager.create_student(current_student_id)

              # Set initial mastery levels
              for topic_idx in kg.get_all_indexes():
                  mastery = random.uniform(0.1, 0.6)
                  student.mastery_levels[topic_idx] = mastery
                  student.confidence_levels[topic_idx] = mastery * 0.8
                  student.studied_topics[topic_idx] = True

              # ADD THE REFRESH FUNCTION HERE:
              def refresh_student_mastery(student_id):
                  student = student_manager.get_student(student_id)
                  if student and bkt.fsrs_forgetting:
                      for topic_index, mastery in list(student.mastery_levels.items()):
                          if mastery > 0.05:
                              decayed = bkt.fsrs_forgetting.apply_forgetting(student_id, topic_index, mastery)
                              student.mastery_levels[topic_index] = decayed
                  return True

              js_export({"success": True, "student_id": current_student_id})
          `);

          const data = JSON.parse(result);
          currentStudent = data.student_id;

          // Step 5: Generate first MCQ
          updateStatus('Generating your first question...', 'loading');

          await generateMCQ();

          // Step 6: Load knowledge graph after MCQ is ready
          updateStatus('Loading knowledge graph...', 'loading');
          loadGraphData('../../_static/small-graph.json');

          // Mark as initialized
          isInitialized = true;

        } catch (error) {
          updateStatus(`❌ Initialization failed: ${error.message}`, 'error');
          console.error('Auto-initialization error:', error);
        }
      }

      async function generateMCQ() {
        try {
          const result = await pyodideInstance.runPythonAsync(`
            import json

            try:
                student = student_manager.get_student(current_student_id)

                refresh_student_mastery(current_student_id)

                # Check what MCQ loading method is available
                available_topics = {}
                all_mcqs = []

                if hasattr(kg, 'ultra_loader') and kg.ultra_loader:
                    # Try the optimized loader first
                    print("Using ultra_loader")
                    all_mcqs = list(kg.ultra_loader.minimal_mcq_data.keys())

                    # Group MCQs by topic
                    for mcq_id in all_mcqs:
                        minimal_data = kg.ultra_loader.get_minimal_mcq_data(mcq_id)
                        if minimal_data:
                            topic_idx = minimal_data.main_topic_index
                            if topic_idx not in available_topics:
                                available_topics[topic_idx] = []
                            available_topics[topic_idx].append(mcq_id)

                elif hasattr(kg, 'mcqs') and kg.mcqs:
                    # Fallback to regular MCQ storage
                    print("Using regular kg.mcqs")
                    all_mcqs = list(kg.mcqs.keys())

                    # Group MCQs by topic
                    for mcq_id in all_mcqs:
                        mcq = kg.mcqs.get(mcq_id)
                        if mcq:
                            topic_idx = mcq.main_topic_index
                            if topic_idx not in available_topics:
                                available_topics[topic_idx] = []
                            available_topics[topic_idx].append(mcq_id)
                else:
                    # Last resort: try to load from files directly
                    print("Loading MCQs from file directly")
                    import json as json_module

                    try:
                        with open('small-graph-computed_mcqs.json', 'r') as f:
                            mcq_data = json_module.load(f)

                        if 'mcqs' in mcq_data:
                            for i, mcq_info in enumerate(mcq_data['mcqs']):
                                mcq_id = mcq_info.get('id', f'mcq_{i}')
                                topic_idx = mcq_info.get('main_topic_index', 0)

                                if topic_idx not in available_topics:
                                    available_topics[topic_idx] = []
                                available_topics[topic_idx].append(mcq_id)
                                all_mcqs.append(mcq_id)

                            # Store for later use
                            kg._temp_mcq_data = mcq_data['mcqs']

                    except Exception as file_error:
                        print(f"Failed to load from file: {file_error}")
                        result = json.dumps({"success": False, "error": f"No MCQs could be loaded: {file_error}"})

                print(f"Total MCQs found: {len(all_mcqs)}")
                print(f"Available topics with MCQs: {list(available_topics.keys())}")

                if not available_topics:
                    result = json.dumps({"success": False, "error": "No MCQs found in any loading method"})
                else:
                    # Try our preferred topics in order
                    target_topics_to_try = [15, 2, 6, 17, 1, 0]  # Try various indices
                    target_topic = None

                    for topic_idx in target_topics_to_try:
                        if topic_idx in available_topics:
                            target_topic = topic_idx
                            break

                    # If none of our preferred topics work, just pick the first available
                    if target_topic is None:
                        target_topic = list(available_topics.keys())[0]

                    print(f"Selected target topic: {target_topic}")

                    # Get MCQs for the chosen topic that haven't been completed today
                    topic_mcqs = [mcq_id for mcq_id in available_topics[target_topic]
                                if mcq_id not in student.daily_completed]

                    if not topic_mcqs:
                        # If all MCQs for this topic completed today, reset and use them anyway
                        topic_mcqs = available_topics[target_topic]
                        student.daily_completed.clear()  # Reset for demo purposes

                    if topic_mcqs:
                        mcq_id = topic_mcqs[0]  # Take first available
                        print(f"Selected MCQ: {mcq_id}")

                        # Try to get the MCQ data
                        mcq = None
                        mcq_dict = None

                        if hasattr(kg, 'ultra_loader') and kg.ultra_loader:
                            mcq = kg.get_mcq_safely(mcq_id, need_full_text=True)
                        elif hasattr(kg, 'mcqs') and kg.mcqs:
                            mcq = kg.mcqs.get(mcq_id)
                        elif hasattr(kg, '_temp_mcq_data'):
                            # Find in temp data
                            for mcq_info in kg._temp_mcq_data:
                                if mcq_info.get('id') == mcq_id:
                                    mcq_dict = mcq_info
                                    break

                        if mcq:
                            # We have a full MCQ object
                            topic_name = kg.get_topic_of_index(target_topic) or f"Topic {target_topic}"
                            current_mastery = student.get_mastery(target_topic)

                            # Ensure this topic has some mastery for FSRS demo
                            if current_mastery < 0.3:
                                student.mastery_levels[target_topic] = 0.6
                                current_mastery = 0.6

                            mcq_data = {
                                "success": True,
                                "mcq_id": mcq_id,
                                "text": mcq.text,
                                "options": mcq.options,
                                "correct_index": mcq.correctindex,
                                "explanations": mcq.option_explanations,
                                "topic_name": topic_name,
                                "topic_index": target_topic,
                                "current_mastery": current_mastery,
                                "difficulty": getattr(mcq, 'difficulty', 0.5),
                                "fsrs_info": {}
                            }

                        elif mcq_dict:
                            # We have dictionary data
                            topic_name = kg.get_topic_of_index(target_topic) or f"Topic {target_topic}"
                            current_mastery = student.get_mastery(target_topic)

                            if current_mastery < 0.3:
                                student.mastery_levels[target_topic] = 0.6
                                current_mastery = 0.6

                            mcq_data = {
                                "success": True,
                                "mcq_id": mcq_id,
                                "text": mcq_dict.get('text', 'Sample question'),
                                "options": mcq_dict.get('options', ['Option A', 'Option B', 'Option C', 'Option D']),
                                "correct_index": mcq_dict.get('correctindex', 0),
                                "explanations": mcq_dict.get('option_explanations', ['Explanation'] * 4),
                                "topic_name": topic_name,
                                "topic_index": target_topic,
                                "current_mastery": current_mastery,
                                "difficulty": mcq_dict.get('overall_difficulty', 0.5),
                                "fsrs_info": {}
                            }
                        else:
                            mcq_data = {"success": False, "error": f"Could not load MCQ data for {mcq_id}"}

                        # Add FSRS info if available
                        if mcq_data.get("success") and hasattr(bkt, 'fsrs_forgetting') and bkt.fsrs_forgetting:
                            try:
                                components = bkt.fsrs_forgetting.get_memory_components(current_student_id, target_topic)
                                # Initialize with some reasonable values for demo
                                if components.review_count == 0:
                                    components.review_count = 2
                                    components.stability = 3.0
                                    components.recent_success_rate = 0.7

                                mcq_data["fsrs_info"] = {
                                    "stability": components.stability,
                                    "difficulty": components.difficulty,
                                    "retrievability": components.retrievability,
                                    "review_count": components.review_count
                                }
                            except Exception as fsrs_error:
                                print(f"FSRS error: {fsrs_error}")
                                mcq_data["fsrs_info"] = {}

                        result = json.dumps(mcq_data)
                    else:
                        result = json.dumps({"success": False, "error": f"No MCQs available for topic {target_topic}"})

            except Exception as e:
                import traceback
                error_details = traceback.format_exc()
                print(f"Error in generateMCQ: {error_details}")
                result = json.dumps({"success": False, "error": f"Error: {str(e)}"})

            result
          `);

          const data = JSON.parse(result);

          if (data.success) {
            currentMCQ = data;
            displayMCQ(data);
            updateStatus('Question ready! 🎯', 'success');
          } else {
            updateStatus(`❌ ${data.error}`, 'error');
            console.error('MCQ generation error details:', data);
          }

        } catch (error) {
          updateStatus('❌ Failed to generate MCQ', 'error');
          console.error('MCQ generation error:', error);
        }
      }

      function displayMCQ(mcqData) {
        const mcqSection = document.getElementById('mcq-section');
        mcqSection.style.display = 'block';

        // Hide status div when question is displayed
        document.getElementById('status').style.display = 'none';

        mcqSection.innerHTML = `
          <div class="mcq-container">
            <div class="mcq-question">${mcqData.text}</div>
            <div class="mcq-meta">
              <div><strong>📚 Topic:</strong> ${mcqData.topic_name}</div>
              <div><strong>📊 Current Mastery:</strong> ${(mcqData.current_mastery * 100).toFixed(1)}%</div>
              <div><strong>⚡ Difficulty:</strong> ${(mcqData.difficulty * 100).toFixed(1)}%</div>
            </div>

            <div class="mcq-options">
              ${mcqData.options.map((option, index) =>
                `<button class="mcq-option" onclick="selectOption(${index})">${option}</button>`
              ).join('')}
            </div>

            <button onclick="submitAnswer()" class="submit-btn" disabled id="submitBtn">
              ✅ Submit Answer
            </button>
          </div>
        `;

        // Re-render MathJax for the new content
        if (window.MathJax) {
          MathJax.typesetPromise([mcqSection]).catch((err) => console.log('MathJax render error:', err));
        }
      }

      function selectOption(index) {
        // Remove previous selection
        document.querySelectorAll('.mcq-option').forEach(btn => btn.classList.remove('selected'));

        // Add selection to clicked option
        document.querySelectorAll('.mcq-option')[index].classList.add('selected');

        selectedOption = index;
        document.getElementById('submitBtn').disabled = false;
      }

      async function submitAnswer() {
        if (selectedOption === null || !currentMCQ) return;

        try {
          updateStatus('Processing your answer...', 'loading');

          const result = await pyodideInstance.runPythonAsync(`

            refresh_student_mastery(current_student_id)

            mcq_id = "${currentMCQ.mcq_id}"
            selected_option = ${selectedOption}
            correct_index = ${currentMCQ.correct_index}
            is_correct = selected_option == correct_index

            # Record the attempt and get BKT updates
            bkt_updates = student_manager.record_attempt(
                current_student_id, mcq_id, is_correct, 30.0, kg
            )

            # Get response data
            mcq = kg.get_mcq_safely(mcq_id, need_full_text=True)
            student = student_manager.get_student(current_student_id)
            topic_name = kg.get_topic_of_index(mcq.main_topic_index)

            mastery_before = None
            mastery_after = student.get_mastery(mcq.main_topic_index)
            mastery_change = 0

            if bkt_updates:
                primary_update = next((u for u in bkt_updates if u.get('is_primary_topic', False)), None)
                if primary_update:
                    mastery_before = primary_update['mastery_before']
                    mastery_change = primary_update['mastery_change']

            response_data = {
                "is_correct": is_correct,
                "selected_text": mcq.options[selected_option],
                "correct_option": mcq.options[correct_index],
                "explanation": mcq.option_explanations[selected_option],
                "main_topic": topic_name,
                "before_mastery": mastery_before or mastery_after,
                "after_mastery": mastery_after,
                "mastery_change": mastery_change,
                "total_changes": len(bkt_updates)
            }

            js_export(response_data)
          `);

          const data = JSON.parse(result);
          displayResult(data);

          // Update graph colors after answer is processed (preserving zoom level)
          await updateGraphMasteryColors();

          // Reset for next question
          selectedOption = null;
          currentMCQ = null;

        } catch (error) {
          updateStatus('❌ Failed to process answer', 'error');
          console.error('Answer processing error:', error);
        }
      }

      function displayResult(result) {
        const mcqSection = document.getElementById('mcq-section');
        const isCorrect = result.is_correct;
        const resultClass = isCorrect ? 'mcq-result-success' : 'mcq-result-error';
        const icon = isCorrect ? '✅' : '❌';
        const changeIcon = result.mastery_change > 0 ? '📈' : result.mastery_change < 0 ? '📉' : '➖';

        mcqSection.innerHTML = `
          <div class="mcq-container ${resultClass}">
            <h3>${icon} ${isCorrect ? 'Excellent!' : 'Not quite right, but you\'re learning!'}</h3>
            <p><strong>Your Answer:</strong> ${result.selected_text}</p>
            <p><strong>Correct Answer:</strong> ${result.correct_option}</p>
            <p><strong>Explanation:</strong> ${result.explanation}</p>
<<<<<<< HEAD

            <div style="background: rgba(255, 255, 255, 0.95); padding: 20px; margin: 15px 0; border-radius: 10px; color: #2c3e50; box-shadow: 0 4px 15px rgba(0,0,0,0.1);">
=======
            
            <div class="mcq-result-inner">

>>>>>>> 595ac693
              <h4>🧠 BKT Mastery Update</h4>
              <p><strong>📚 Topic:</strong> ${result.main_topic}</p>
              <p><strong>📊 Before:</strong> ${(result.before_mastery * 100).toFixed(1)}%</p>
              <p><strong>📊 After:</strong> ${(result.after_mastery * 100).toFixed(1)}%</p>
              <p><strong>📈 Change:</strong> ${changeIcon} ${result.mastery_change > 0 ? '+' : ''}${(result.mastery_change * 100).toFixed(2)}%</p>
              <p><strong>🔄 Total Topics Updated:</strong> ${result.total_changes}</p>
              <p><em>💡 Check the knowledge graph below to see the color changes!</em></p>
<<<<<<< HEAD

              <div class="progress-bar" style="margin: 15px 0;">
                <div class="progress-fill" style="width: ${result.after_mastery * 100}%; background: ${result.after_mastery > result.before_mastery ? 'linear-gradient(45deg, #27ae60, #2ecc71)' : 'linear-gradient(45deg, #f39c12, #e67e22)'};"></div>
              </div>
            </div>

            <button onclick="nextQuestion()" class="submit-btn" style="background: linear-gradient(45deg, #3498db, #2980b9) !important;">
=======
              
              <div class="progress-bar">
                <div class="progress-fill" style="width: ${result.after_mastery * 100}%;"></div>
              </div>
            </div>
            
            <button onclick="nextQuestion()" class="submit-btn primary">

>>>>>>> 595ac693
              🚀 Next Question
            </button>
          </div>
        `;

        // Re-render MathJax for the new content
        if (window.MathJax) {
          MathJax.typesetPromise([mcqSection]).catch((err) => console.log('MathJax render error:', err));
        }
      }

      async function nextQuestion() {
        updateStatus('Generating next question...', 'loading');
        await generateMCQ();
      }

      // Initialize the network
      document.addEventListener('DOMContentLoaded', function() {
        const container = document.getElementById('graph-container');

        // Network options
        const options = {
          nodes: {
            shape: 'dot',
            size: 25,
            font: {
              size: 12,
              face: 'Segoe UI'
            },
            borderWidth: 0,
            shadow: true
          },
          edges: {
            width: 1,
            smooth: {
              type: 'continuous'
            },
            color: {
              color: '#848484',
              highlight: '#848484',
              hover: '#848484'
            }
          },
          physics: {
            stabilization: false,
            barnesHut: {
              gravitationalConstant: -50000,
              springConstant: 0.002,
              springLength: 150
            }
          },
          interaction: {
            navigationButtons: true,
            keyboard: true,
            hover: true
          }
        };

        // Create network
        network = new vis.Network(container, currentData, options);

        // Handle node selection
        network.on('select', function(params) {
          if (params.nodes.length > 0) {
            const nodeId = params.nodes[0];
            const node = currentData.nodes.find(n => n.id === nodeId);
            if (node) {
              document.getElementById('node-title').textContent = node.label;
              document.getElementById('node-description').textContent = node.label || 'No description available';
              document.getElementById('node-strand').textContent = node.group || 'Unknown';

              // Show mastery level
              const masteryLevel = currentMasteryLevels[node.label];
              const masteryText = masteryLevel !== undefined ?
                `${(masteryLevel * 100).toFixed(1)}%` : 'Not studied yet';
              document.getElementById('node-mastery').textContent = masteryText;

              document.getElementById('node-info').style.display = 'block';
            }
          }
        });

        // Handle deselection
        network.on('deselectNode', function() {
          document.getElementById('node-info').style.display = 'none';
        });

        // Filter by strand
        document.getElementById('strand-filter').addEventListener('change', function() {
          const selectedStrand = this.value;
          const nodes = currentData.nodes.map(node => {
            if (selectedStrand === '' || node.group === selectedStrand) {
              node.hidden = false;
            } else {
              node.hidden = true;
            }
            return node;
          });

          const edges = currentData.edges.map(edge => {
            const fromNode = currentData.nodes.find(n => n.id === edge.from);
            const toNode = currentData.nodes.find(n => n.id === edge.to);
            if (selectedStrand === '' ||
                (fromNode && !fromNode.hidden && toNode && !toNode.hidden)) {
              edge.hidden = false;
            } else {
              edge.hidden = true;
            }
            return edge;
          });

          network.setData({nodes: nodes, edges: edges});
          updateStats(nodes.filter(n => !n.hidden).length, edges.filter(e => !e.hidden).length);
        });

        // Reset view
        document.getElementById('reset-view').addEventListener('click', function() {
          network.fit();
        });

        // Toggle physics
        let physicsEnabled = true;
        document.getElementById('toggle-physics').addEventListener('click', function() {
          physicsEnabled = !physicsEnabled;
          network.setOptions({physics: {enabled: physicsEnabled}});
          this.textContent = physicsEnabled ? 'Toggle Physics' : 'Toggle Physics';
        });

        // Load graph data
        document.getElementById('load-simplified').addEventListener('click', function() {
          loadGraphData('../../_static/small-graph.json');
        });

        document.getElementById('load-full').addEventListener('click', function() {
          loadGraphData('../../_static/graph-data.json');
        });

        // Start auto-initialization
        autoInitialize();
      });

      function loadGraphData(filename) {
        // Set flag for initial load
        isInitialGraphLoad = true;

        fetch(filename)
          .then(response => {
            if (!response.ok) {
              throw new Error(`HTTP ${response.status}: ${response.statusText}`);
            }
            return response.json();
          })
          .then(data => {
            // Hide loading spinner
            const loadingDiv = document.getElementById('graph-loading');
            if (loadingDiv) {
              loadingDiv.style.display = 'none';
            }

            // Add initial positioning based on groups
            const groupPositions = {
              'Algebra': {x: -400, y: -200},
              'Geometry': {x: 400, y: -200},
              'Trigonometry': {x: 0, y: -400},
              'Calculus': {x: 0, y: 400},
              'Number': {x: -400, y: 200},
              'Statistics': {x: 400, y: 200},
              'Probability': {x: 400, y: 0},
              'Coordinate Geometry': {x: 200, y: -300},
              'Functions': {x: -200, y: 300},
              'Sequences and Series': {x: -200, y: -300},
              'Complex Numbers': {x: -300, y: 0},
              'Measurement': {x: 300, y: -100},
              'Synthetic geometry': {x: 300, y: -300},
              'Transformation geometry': {x: 200, y: 300},
              'Differential Calculus': {x: -100, y: 300},
              'Integral Calculus': {x: 100, y: 300},
              'Counting and Probability': {x: 300, y: 100}
            };

            // Apply group-based positioning and initial colors
            data.nodes.forEach(node => {
              node.color = '#6c757d';

              if (groupPositions[node.group]) {
                node.x = groupPositions[node.group].x + (Math.random() - 0.5) * 150;
                node.y = groupPositions[node.group].y + (Math.random() - 0.5) * 150;
              } else {
                node.x = (Math.random() - 0.5) * 800;
                node.y = (Math.random() - 0.5) * 800;
              }
            });

            currentData = data;
            network.setData(data);
            updateStats(data.nodes.length, data.edges.length);

            // Update strand filter options
            const strands = [...new Set(data.nodes.map(node => node.group))].sort();
            const filter = document.getElementById('strand-filter');
            filter.innerHTML = '<option value="">All Strands</option>';
            strands.forEach(strand => {
              if (strand && strand !== 'Unknown') {
                filter.innerHTML += `<option value="${strand}">${strand}</option>`;
              }
            });

            // Update colors if student exists
            if (currentStudent) {
              updateGraphMasteryColors();
            }

            // Set default zoomed out view (after a longer delay to ensure everything is loaded)
            setTimeout(() => {
              network.moveTo({
                scale: 0.05,
                animation: false // Disable animation for instant zoom
              });
              // Clear the initial load flag after zoom is set
              isInitialGraphLoad = false;
            }, 300);

            console.log(`Loaded ${data.nodes.length} nodes and ${data.edges.length} edges from ${filename}`);
            if (isInitialGraphLoad) {
              updateStatus('🎉 System ready! Answer questions to see your progress.', 'success');
            }
            isInitialGraphLoad = false;
          })
          .catch(error => {
            console.error('Error loading graph data:', error);
            loadSimplifiedFallback();
          });
      }

      function loadSimplifiedFallback() {
        // Set flag for initial load
        isInitialGraphLoad = true;

        // Hide loading spinner
        const loadingDiv = document.getElementById('graph-loading');
        if (loadingDiv) {
          loadingDiv.style.display = 'none';
        }

        // Fallback data if JSON files can't be loaded
        const fallbackData = {
          nodes: [
            {id: '1', label: 'Natural Numbers', group: 'Number', title: 'Counting numbers starting from 1'},
            {id: '2', label: 'Integers', group: 'Number', title: 'Whole numbers including negatives'},
            {id: '3', label: 'Rational Numbers', group: 'Number', title: 'Numbers expressible as fractions'},
            {id: '4', label: 'Complex Numbers', group: 'Number', title: 'Numbers with real and imaginary parts'},
            {id: '5', label: 'Linear Equations', group: 'Algebra', title: 'First-degree equations'},
            {id: '6', label: 'Quadratic Equations', group: 'Algebra', title: 'Second-degree equations'},
            {id: '7', label: 'Trigonometric Functions', group: 'Trigonometry', title: 'Sine, cosine, tangent functions'},
            {id: '8', label: 'Derivatives', group: 'Calculus', title: 'Rate of change of functions'},
            {id: '9', label: 'Integration', group: 'Calculus', title: 'Antiderivatives and areas'},
            {id: '10', label: 'Probability', group: 'Probability', title: 'Likelihood of events'}
          ],
          edges: [
            {from: '1', to: '2', title: 'Natural numbers extend to integers'},
            {from: '2', to: '3', title: 'Integers extend to rational numbers'},
            {from: '3', to: '4', title: 'Rational numbers extend to complex numbers'},
            {from: '5', to: '6', title: 'Linear equations are prerequisite for quadratics'},
            {from: '6', to: '8', title: 'Quadratic functions can be differentiated'},
            {from: '8', to: '9', title: 'Integration is the reverse of differentiation'},
            {from: '7', to: '8', title: 'Trigonometric functions can be differentiated'},
            {from: '7', to: '9', title: 'Trigonometric functions can be integrated'}
          ]
        };

        // Apply initial gray colors
        fallbackData.nodes.forEach(node => {
          node.color = '#6c757d';
        });

        currentData = fallbackData;
        network.setData(fallbackData);
        updateStats(fallbackData.nodes.length, fallbackData.edges.length);

        // Update colors if student exists
        if (currentStudent) {
          updateGraphMasteryColors();
        }

        // Set default zoomed out view (after a delay to ensure everything is loaded)
        setTimeout(() => {
          network.moveTo({
            scale: 0.05,
            animation: false // Disable animation for instant zoom
          });
          // Clear the initial load flag after zoom is set
          isInitialGraphLoad = false;
        }, 300);
      }

      function updateStats(nodeCount, edgeCount) {
        document.getElementById('node-count').textContent = nodeCount;
        document.getElementById('edge-count').textContent = edgeCount;
      }

      // Time manipulation functions
      async function skipTime(days, hours, minutes) {
        try {
          updateStatus('⏰ Skipping time...', 'loading');

          const result = await pyodideInstance.runPythonAsync(`
            import json
            from bkt_system import simulate_time_passage

            result = simulate_time_passage(bkt, current_student_id, days=${days}, hours=${hours}, minutes=${minutes})

            refresh_student_mastery(current_student_id)

            json.dumps(result)
          `);

          const data = JSON.parse(result);

          if (data.error) {
            updateStatus(`❌ ${data.error}`, 'error');
            return;
          }

          // Update time status display
          updateTimeStatus();

          // Update graph colors to show decay
          await updateGraphMasteryColors();

          // Show decay summary
          showDecaySummary(data);

          updateStatus(`✅ Time skipped: ${days} days, ${hours} hours, ${minutes} minutes`, 'success');

        } catch (error) {
          updateStatus('❌ Failed to skip time', 'error');
          console.error('Time skip error:', error);
        }
      }

      async function resetTime() {
        try {
          const result = await pyodideInstance.runPythonAsync(`
            import json
            from bkt_system import reset_time_to_real

            result = reset_time_to_real()
            json.dumps(result)
          `);

          const data = JSON.parse(result);
          updateTimeStatus();
          updateStatus('🔄 Time reset to present', 'success');

        } catch (error) {
          updateStatus('❌ Failed to reset time', 'error');
          console.error('Time reset error:', error);
        }
      }

      async function skipCustomTime() {
        const days = parseInt(document.getElementById('custom-days').value) || 0;
        const hours = parseInt(document.getElementById('custom-hours').value) || 0;

        if (days === 0 && hours === 0) {
          updateStatus('⚠️ Please enter days or hours to skip', 'error');
          return;
        }

        await skipTime(days, hours, 0);

        // Clear inputs
        document.getElementById('custom-days').value = '';
        document.getElementById('custom-hours').value = '';
      }

      async function updateTimeStatus() {
        try {
          const result = await pyodideInstance.runPythonAsync(`
            import json
            from bkt_system import get_time_status

            result = get_time_status()
            json.dumps(result)
          `);

          const data = JSON.parse(result);
          const statusDiv = document.getElementById('time-status');

          if (data.time_manipulation_active) {
            statusDiv.innerHTML = `
              ⏰ <strong>Time Travel Active</strong><br>
              📅 Real time: ${data.real_time}<br>
              🚀 Simulated time: ${data.simulated_time}<br>
              ⏭️ Offset: ${data.offset_days} days, ${data.offset_hours} hours
            `;
            statusDiv.className = 'time-manipulation-active';
          } else {
            statusDiv.innerHTML = '📅 Using real time';
            statusDiv.className = 'time-manipulation-inactive';
          }

        } catch (error) {
          console.error('Time status update error:', error);
        }
      }

      async function showMasteryDecay() {
        try {
          updateStatus('📊 Analyzing mastery decay...', 'loading');

          const result = await pyodideInstance.runPythonAsync(`
            import json

            student = student_manager.get_student(current_student_id)
            decay_info = []

            if hasattr(bkt, 'fsrs_forgetting') and bkt.fsrs_forgetting:
                for topic_index, mastery in student.mastery_levels.items():
                    if mastery > 0.05:
                        # Get current mastery with decay applied
                        current_with_decay = bkt.get_current_mastery_with_decay(current_student_id, topic_index)
                        decay_amount = mastery - current_with_decay

                        if decay_amount > 0.001:
                            components = bkt.fsrs_forgetting.get_memory_components(current_student_id, topic_index)
                            decay_info.append({
                                'topic_name': kg.get_topic_of_index(topic_index),
                                'original_mastery': mastery,
                                'current_mastery': current_with_decay,
                                'decay_amount': decay_amount,
                                'decay_percentage': (decay_amount / mastery) * 100,
                                'stability': components.stability,
                                'review_count': components.review_count
                            })

            # Sort by decay amount
            decay_info.sort(key=lambda x: x['decay_amount'], reverse=True)
            json.dumps(decay_info)
          `);

          const decayData = JSON.parse(result);
          displayDecayAnalysis(decayData);
          updateStatus('📊 Mastery decay analysis complete', 'success');

        } catch (error) {
          updateStatus('❌ Failed to analyze decay', 'error');
          console.error('Decay analysis error:', error);
        }
      }

      async function previewDecay(days) {
        try {
          updateStatus(`🔮 Previewing ${days}-day decay...`, 'loading');

          const result = await pyodideInstance.runPythonAsync(`
            import json
            from bkt_system import preview_mastery_decay

            result = preview_mastery_decay(bkt, current_student_id, ${days})
            json.dumps(result)
          `);

          const data = JSON.parse(result);
          displayDecayPreview(data);
          updateStatus(`🔮 ${days}-day decay preview ready`, 'success');

        } catch (error) {
          updateStatus('❌ Failed to preview decay', 'error');
          console.error('Decay preview error:', error);
        }
      }

      function showDecaySummary(decayData) {
        const mcqSection = document.getElementById('mcq-section');
        const summary = decayData.decay_summary;
        const changes = decayData.topic_changes.slice(0, 5); // Show top 5

        let changesHtml = '';
        if (changes.length > 0) {
          changesHtml = '<h4>📉 Topics Most Affected:</h4><ul>';
          changes.forEach(change => {
            changesHtml += `<li><strong>${change.topic_name}:</strong> ${(change.mastery_before * 100).toFixed(1)}% → ${(change.mastery_after * 100).toFixed(1)}% (-${change.decay_percentage.toFixed(1)}%)</li>`;
          });
          changesHtml += '</ul>';
        }

        mcqSection.innerHTML = `
          <div class="container decay-summary-container">
            <h3>⏰ Time Skip Results</h3>
            <p><strong>Time Advanced:</strong> ${decayData.time_advanced.days} days, ${decayData.time_advanced.hours} hours</p>
            <p><strong>Topics Affected:</strong> ${summary.topics_affected}</p>
            <p><strong>Total Mastery Lost:</strong> ${(summary.total_decay * 100).toFixed(1)}%</p>
            <p><strong>Average Decay per Topic:</strong> ${(summary.average_decay * 100).toFixed(1)}%</p>

            ${changesHtml}
<<<<<<< HEAD

            <button onclick="generateMCQ()" class="success-btn" style="margin-top: 15px;">
=======
            
            <button onclick="generateMCQ()" class="success-btn">
>>>>>>> 595ac693
              🎯 Practice to Restore Memory
            </button>
          </div>
        `;

        // Re-render MathJax
        if (window.MathJax) {
          MathJax.typesetPromise([mcqSection]).catch((err) => console.log('MathJax render error:', err));
        }
      }

      function displayDecayAnalysis(decayData) {
        // Similar implementation to showDecaySummary but for current analysis
        // You can implement this based on your preferred display format
      }

      function displayDecayPreview(previewData) {
        // Similar implementation for decay preview
        // You can implement this based on your preferred display format
      }
    </script>
</body>
</html><|MERGE_RESOLUTION|>--- conflicted
+++ resolved
@@ -25,445 +25,6 @@
     </script>
     <script src="https://polyfill.io/v3/polyfill.min.js?features=es6"></script>
     <script id="MathJax-script" async src="https://cdn.jsdelivr.net/npm/mathjax@3/es5/tex-mml-chtml.js"></script>
-<<<<<<< HEAD
-
-    <style>
-      /* Override Jupyter Book styles for BKT demo */
-      .bd-content .bkt-demo-container {
-        max-width: 1400px;
-        margin: 0 auto;
-        padding: 20px;
-        background: #f8f9fa;
-        min-height: 100vh;
-        font-family: 'Segoe UI', Tahoma, Geneva, Verdana, sans-serif;
-      }
-
-      /* Main layout container */
-      .main-layout {
-        display: flex;
-        gap: 20px;
-        align-items: flex-start;
-      }
-
-      /* BKT section (left side) */
-      .bkt-section {
-        flex: 1;
-        min-width: 0; /* Prevents flex item from overflowing */
-        max-width: 600px;
-      }
-
-      /* Graph section (right side) */
-      .graph-section {
-        flex: 1;
-        min-width: 0; /* Prevents flex item from overflowing */
-        max-width: 700px;
-      }
-
-      .bkt-demo-container .container {
-        background: rgba(255, 255, 255, 0.95);
-        padding: 30px;
-        border-radius: 15px;
-        box-shadow: 0 8px 32px rgba(0,0,0,0.1);
-        margin-bottom: 20px;
-        backdrop-filter: blur(10px);
-        border: 1px solid rgba(255,255,255,0.2);
-      }
-
-      .bkt-demo-container h1 {
-        color: #2c3e50;
-        text-align: center;
-        margin-bottom: 10px;
-        font-size: 2.2em;
-        font-weight: 300;
-      }
-
-      .bkt-demo-container .subtitle {
-        text-align: center;
-        color: #7f8c8d;
-        font-size: 1.1em;
-        margin-bottom: 30px;
-        font-style: italic;
-      }
-
-
-
-      /* Enhanced button styling */
-      .bkt-demo-container button {
-        padding: 15px 25px !important;
-        font-size: 16px !important;
-        border: none !important;
-        border-radius: 25px !important;
-        cursor: pointer;
-        transition: all 0.3s ease;
-        font-family: 'Segoe UI', Tahoma, Geneva, Verdana, sans-serif !important;
-        font-weight: 500 !important;
-        text-decoration: none !important;
-        display: inline-flex;
-        align-items: center;
-        gap: 8px;
-        text-align: center;
-        vertical-align: middle;
-        line-height: 1.4;
-        box-shadow: 0 4px 15px rgba(0,0,0,0.1);
-      }
-
-      .bkt-demo-container .primary-btn {
-        background: linear-gradient(45deg, #3498db, #2980b9) !important;
-        color: white !important;
-      }
-
-      .bkt-demo-container .primary-btn:hover {
-        background: linear-gradient(45deg, #2980b9, #1f5f8b) !important;
-        transform: translateY(-2px);
-        box-shadow: 0 6px 20px rgba(0,0,0,0.2);
-      }
-
-      .bkt-demo-container .success-btn {
-        background: linear-gradient(45deg, #27ae60, #2ecc71) !important;
-        color: white !important;
-      }
-
-      .bkt-demo-container .success-btn:hover {
-        background: linear-gradient(45deg, #1e8449, #27ae60) !important;
-        transform: translateY(-2px);
-        box-shadow: 0 6px 20px rgba(0,0,0,0.2);
-      }
-
-      .bkt-demo-container .danger-btn {
-        background: linear-gradient(45deg, #e74c3c, #c0392b) !important;
-        color: white !important;
-      }
-
-      .bkt-demo-container .danger-btn:hover {
-        background: linear-gradient(45deg, #c0392b, #a93226) !important;
-        transform: translateY(-2px);
-        box-shadow: 0 6px 20px rgba(0,0,0,0.2);
-      }
-
-      /* Enhanced status styling */
-      .bkt-demo-container .status {
-        padding: 15px 20px !important;
-        border-radius: 10px !important;
-        margin: 15px 0 !important;
-        font-family: 'Segoe UI', Tahoma, Geneva, Verdana, sans-serif !important;
-        font-size: 16px !important;
-        font-weight: 500;
-        text-align: center;
-        box-shadow: 0 2px 10px rgba(0,0,0,0.1);
-      }
-
-      .bkt-demo-container .status.success {
-        background: linear-gradient(45deg, #d4edda, #c3e6cb) !important;
-        color: #155724 !important;
-        border: 1px solid #c3e6cb !important;
-      }
-
-      .bkt-demo-container .status.error {
-        background: linear-gradient(45deg, #f8d7da, #f5c6cb) !important;
-        color: #721c24 !important;
-        border: 1px solid #f5c6cb !important;
-      }
-
-      .bkt-demo-container .status.info {
-        background: linear-gradient(45deg, #d1ecf1, #bee5eb) !important;
-        color: #0c5460 !important;
-        border: 1px solid #bee5eb !important;
-      }
-
-      .bkt-demo-container .status.loading {
-        background: linear-gradient(45deg, #fff3cd, #ffeaa7) !important;
-        color: #856404 !important;
-        border: 1px solid #ffeaa7 !important;
-        animation: pulse 1.5s infinite;
-      }
-
-      @keyframes pulse {
-        0%, 100% { opacity: 1; }
-        50% { opacity: 0.7; }
-      }
-
-      /* Enhanced MCQ container styling */
-      .bkt-demo-container .mcq-container {
-        background: rgba(255, 255, 255, 0.95) !important;
-        border: 3px solid #3498db !important;
-        border-radius: 15px !important;
-        padding: 25px !important;
-        margin: 20px 0 !important;
-        box-shadow: 0 8px 25px rgba(0,0,0,0.1);
-        backdrop-filter: blur(10px);
-      }
-
-      .bkt-demo-container .mcq-question {
-        font-size: 20px !important;
-        font-weight: 600 !important;
-        margin-bottom: 20px !important;
-        color: #2c3e50 !important;
-        line-height: 1.4;
-      }
-
-      .bkt-demo-container .mcq-meta {
-        display: flex;
-        gap: 20px;
-        margin: 15px 0;
-        flex-wrap: wrap;
-        color: #7f8c8d;
-        font-size: 14px;
-      }
-
-      .bkt-demo-container .mcq-options {
-        margin: 20px 0 !important;
-      }
-
-      .bkt-demo-container .mcq-option {
-        display: block !important;
-        margin: 10px 0 !important;
-        padding: 15px 20px !important;
-        background: rgba(248, 249, 250, 0.8) !important;
-        border: 2px solid #e9ecef !important;
-        border-radius: 10px !important;
-        cursor: pointer !important;
-        transition: all 0.3s ease !important;
-        font-family: 'Segoe UI', Tahoma, Geneva, Verdana, sans-serif !important;
-        font-size: 16px !important;
-        backdrop-filter: blur(5px);
-      }
-
-      .bkt-demo-container .mcq-option:hover {
-        background: rgba(233, 236, 239, 0.9) !important;
-        border-color: #3498db !important;
-        transform: translateY(-1px);
-        box-shadow: 0 4px 15px rgba(0,0,0,0.1);
-      }
-
-      .bkt-demo-container .mcq-option.selected {
-        background: linear-gradient(45deg, #3498db, #2980b9) !important;
-        color: white !important;
-        border-color: #2980b9 !important;
-        box-shadow: 0 4px 15px rgba(52, 152, 219, 0.3);
-      }
-
-      .bkt-demo-container .submit-btn {
-        background: linear-gradient(45deg, #27ae60, #2ecc71) !important;
-        color: white !important;
-        padding: 15px 30px !important;
-        font-size: 16px !important;
-        border: none !important;
-        border-radius: 25px !important;
-        cursor: pointer !important;
-        transition: all 0.3s ease !important;
-        margin-top: 20px !important;
-        box-shadow: 0 4px 15px rgba(0,0,0,0.1);
-      }
-
-      .bkt-demo-container .submit-btn:hover:not(:disabled) {
-        background: linear-gradient(45deg, #1e8449, #27ae60) !important;
-        transform: translateY(-2px);
-        box-shadow: 0 6px 20px rgba(0,0,0,0.2);
-      }
-
-      .bkt-demo-container .submit-btn:disabled {
-        background: #bdc3c7 !important;
-        cursor: not-allowed !important;
-        transform: none !important;
-        box-shadow: none !important;
-      }
-
-      /* Enhanced progress bar styling */
-      .bkt-demo-container .progress-bar {
-        width: 100% !important;
-        height: 25px !important;
-        background-color: #ecf0f1 !important;
-        border-radius: 15px !important;
-        overflow: hidden !important;
-        margin: 15px 0 !important;
-        box-shadow: inset 0 2px 5px rgba(0,0,0,0.1);
-      }
-
-      .bkt-demo-container .progress-fill {
-        height: 100% !important;
-        background: linear-gradient(45deg, #27ae60, #2ecc71) !important;
-        transition: width 0.5s ease !important;
-        border-radius: 15px;
-        box-shadow: 0 2px 10px rgba(39, 174, 96, 0.3);
-      }
-
-      /* Legend styling */
-      .mastery-legend {
-        background: rgba(255, 255, 255, 0.95);
-        padding: 15px;
-        border-radius: 12px;
-        margin: 10px 0;
-        border: 1px solid rgba(255,255,255,0.2);
-        box-shadow: 0 4px 15px rgba(0,0,0,0.1);
-        backdrop-filter: blur(10px);
-        font-size: 13px;
-      }
-
-      .gradient-legend {
-        margin: 10px 0 15px 0;
-      }
-
-      .gradient-bar {
-        height: 20px;
-        background: linear-gradient(to right,
-          hsl(0, 80%, 50%) 0%,
-          hsl(30, 80%, 50%) 25%,
-          hsl(60, 80%, 50%) 50%,
-          hsl(90, 80%, 50%) 75%,
-          hsl(120, 80%, 50%) 100%
-        );
-        border-radius: 10px;
-        border: 2px solid #2c3e50;
-        margin-bottom: 5px;
-      }
-
-      .gradient-labels {
-        display: flex;
-        justify-content: space-between;
-        font-size: 11px;
-        color: #2c3e50;
-        font-weight: 500;
-      }
-
-      .legend-item {
-        display: block;
-        margin-bottom: 8px;
-        color: #2c3e50;
-      }
-
-      .legend-color {
-        display: inline-block;
-        width: 16px;
-        height: 16px;
-        border-radius: 50%;
-        margin-right: 8px;
-        vertical-align: middle;
-        border: 2px solid #2c3e50;
-        box-shadow: 0 2px 5px rgba(0,0,0,0.1);
-      }
-
-      /* Loading spinner */
-      .loading-spinner {
-        display: inline-block;
-        width: 20px;
-        height: 20px;
-        border: 3px solid #f3f3f3;
-        border-top: 3px solid #3498db;
-        border-radius: 50%;
-        animation: spin 1s linear infinite;
-        margin-right: 10px;
-      }
-
-      @keyframes spin {
-        0% { transform: rotate(0deg); }
-        100% { transform: rotate(360deg); }
-      }
-
-      /* Graph loading spinner */
-      .graph-loading {
-        position: absolute;
-        top: 1px;
-        left: 1px;
-        right: 1px;
-        bottom: 1px;
-        display: flex;
-        flex-direction: column;
-        justify-content: center;
-        align-items: center;
-        background: rgba(248, 249, 250, 0.95);
-        border-radius: 8px;
-        z-index: 10;
-      }
-
-      .graph-loading-spinner {
-        width: 40px;
-        height: 40px;
-        border: 4px solid #e9ecef;
-        border-top: 4px solid #3498db;
-        border-radius: 50%;
-        animation: spin 1s linear infinite;
-        margin-bottom: 15px;
-      }
-
-      .graph-loading-text {
-        color: #6c757d;
-        font-size: 16px;
-        font-weight: 500;
-      }
-
-      /* Responsive design */
-      @media (max-width: 1024px) {
-        .main-layout {
-          flex-direction: column;
-        }
-
-        .bkt-section,
-        .graph-section {
-          max-width: none;
-        }
-
-        #graph-container {
-          height: 400px !important;
-        }
-
-        .graph-loading-spinner {
-          width: 30px !important;
-          height: 30px !important;
-          border-width: 3px !important;
-        }
-
-        .graph-loading-text {
-          font-size: 14px !important;
-        }
-      }
-
-      @media (max-width: 768px) {
-        .bkt-demo-container {
-          padding: 10px;
-        }
-
-        .bkt-demo-container h1 {
-          font-size: 1.8em;
-        }
-
-        .bkt-demo-container .mcq-meta {
-          flex-direction: column;
-          gap: 10px;
-        }
-
-        .legend-item {
-          margin-bottom: 10px;
-        }
-
-        #graph-container {
-          height: 350px !important;
-        }
-
-        .graph-loading-spinner {
-          width: 25px !important;
-          height: 25px !important;
-          border-width: 2px !important;
-        }
-
-        .graph-loading-text {
-          font-size: 12px !important;
-        }
-
-        #controls {
-          display: flex;
-          flex-direction: column;
-          gap: 10px;
-        }
-
-        #controls label,
-        #controls select,
-        #controls button {
-          width: 100%;
-        }
-      }
-    </style>
-=======
->>>>>>> 595ac693
 </head>
 
 <body>
@@ -472,12 +33,7 @@
       <div class="container">
         <h1>🧠 FSRS Forgetting Curves Demo</h1>
         <p class="subtitle">Watch how memory decays over time and see FSRS in action</p>
-<<<<<<< HEAD
-
-        <div id="time-controls" style="margin-top: 20px; padding: 20px; background: rgba(255, 255, 255, 0.95); border-radius: 15px; box-shadow: 0 8px 32px rgba(0,0,0,0.1);">
-=======
         <div id="time-controls">
->>>>>>> 595ac693
           <h3>⏰ Time Travel Controls</h3>
           <div class="time-controls-buttons">
             <button onclick="skipTime(1, 0, 0)" class="primary-btn">Skip 1 Day</button>
@@ -485,17 +41,10 @@
             <button onclick="skipTime(30, 0, 0)" class="primary-btn">Skip 1 Month</button>
             <button onclick="resetTime()" class="danger-btn">Reset Time</button>
           </div>
-<<<<<<< HEAD
-
-          <div id="time-status" style="font-size: 14px; color: #666; margin-top: 10px;"></div>
-
-          <div style="margin-top: 15px;">
-=======
-          
+
           <div id="time-status"></div>
-          
+
           <div class="custom-time-container">
->>>>>>> 595ac693
             <h4>Custom Time Skip:</h4>
             <div class="custom-time-inputs">
               <input type="number" id="custom-days" placeholder="Days" min="0" max="365">
@@ -503,13 +52,8 @@
               <button onclick="skipCustomTime()" class="primary-btn">Skip Time</button>
             </div>
           </div>
-<<<<<<< HEAD
-
-          <div style="margin-top: 15px;">
-=======
-          
+
           <div class="time-controls-actions">
->>>>>>> 595ac693
             <button onclick="showMasteryDecay()" class="success-btn">📊 Check Mastery Decay</button>
             <button onclick="previewDecay(30)" class="primary-btn">🔮 Preview 30-Day Decay</button>
           </div>
@@ -527,13 +71,8 @@
               <div class="loading-spinner"></div>
               Initializing BKT System...
             </div>
-<<<<<<< HEAD
-
-            <div id="mcq-section" style="display: none;"></div>
-=======
-            
+
             <div id="mcq-section" class="mcq-section-hidden"></div>
->>>>>>> 595ac693
           </div>
         </div>
 
@@ -580,19 +119,11 @@
                 <option value="Probability">Probability</option>
                 <option value="Coordinate Geometry">Coordinate Geometry</option>
               </select>
-<<<<<<< HEAD
-
-              <button id="reset-view" style="margin-left: 10px;">Reset View</button>
-              <button id="toggle-physics" style="margin-left: 10px;">Toggle Physics</button>
-              <button id="load-simplified" style="margin-left: 10px;">Load Small Dense Graph</button>
-              <button id="load-full" style="margin-left: 10px;">Load Full</button>
-=======
-              
+
               <button id="reset-view">Reset View</button>
               <button id="toggle-physics">Toggle Physics</button>
               <button id="load-simplified">Load Small Dense Graph</button>
               <button id="load-full">Load Full</button>
->>>>>>> 595ac693
             </div>
 
             <div id="node-info">
@@ -757,13 +288,8 @@
 
             const originalIndexURL = pyodideInstance._api.config.indexURL;
             pyodideInstance._api.config.indexURL = "https://cdn.jsdelivr.net/pyodide/v0.27.7/full/";
-<<<<<<< HEAD
-
-            const packages = ["numpy", "networkx", "matplotlib","sympy"];
-=======
-            
+
             const packages = ["numpy", "networkx", "matplotlib", "sympy"];
->>>>>>> 595ac693
             await pyodideInstance.loadPackage(packages, {
               messageCallback: (msg) => console.log(`Package loading: ${msg}`),
               errorCallback: (err) => console.error(`Package error: ${err}`)
@@ -815,12 +341,8 @@
             kg = bkt_system.KnowledgeGraph(
                 nodes_file='small-graph-kg.json',
                 mcqs_file='small-graph-computed_mcqs.json',
-<<<<<<< HEAD
                 config_file='config.json'
             )
-=======
-                config_file='config.json')
->>>>>>> 595ac693
             student_manager = bkt_system.StudentManager()
             mcq_scheduler = bkt_system.MCQScheduler(kg, student_manager)
             bkt = bkt_system.BayesianKnowledgeTracing(kg, student_manager)
@@ -1226,14 +748,9 @@
             <p><strong>Your Answer:</strong> ${result.selected_text}</p>
             <p><strong>Correct Answer:</strong> ${result.correct_option}</p>
             <p><strong>Explanation:</strong> ${result.explanation}</p>
-<<<<<<< HEAD
-
-            <div style="background: rgba(255, 255, 255, 0.95); padding: 20px; margin: 15px 0; border-radius: 10px; color: #2c3e50; box-shadow: 0 4px 15px rgba(0,0,0,0.1);">
-=======
-            
+
             <div class="mcq-result-inner">
 
->>>>>>> 595ac693
               <h4>🧠 BKT Mastery Update</h4>
               <p><strong>📚 Topic:</strong> ${result.main_topic}</p>
               <p><strong>📊 Before:</strong> ${(result.before_mastery * 100).toFixed(1)}%</p>
@@ -1241,24 +758,14 @@
               <p><strong>📈 Change:</strong> ${changeIcon} ${result.mastery_change > 0 ? '+' : ''}${(result.mastery_change * 100).toFixed(2)}%</p>
               <p><strong>🔄 Total Topics Updated:</strong> ${result.total_changes}</p>
               <p><em>💡 Check the knowledge graph below to see the color changes!</em></p>
-<<<<<<< HEAD
-
-              <div class="progress-bar" style="margin: 15px 0;">
-                <div class="progress-fill" style="width: ${result.after_mastery * 100}%; background: ${result.after_mastery > result.before_mastery ? 'linear-gradient(45deg, #27ae60, #2ecc71)' : 'linear-gradient(45deg, #f39c12, #e67e22)'};"></div>
-              </div>
-            </div>
-
-            <button onclick="nextQuestion()" class="submit-btn" style="background: linear-gradient(45deg, #3498db, #2980b9) !important;">
-=======
-              
+
               <div class="progress-bar">
                 <div class="progress-fill" style="width: ${result.after_mastery * 100}%;"></div>
               </div>
             </div>
-            
+
             <button onclick="nextQuestion()" class="submit-btn primary">
 
->>>>>>> 595ac693
               🚀 Next Question
             </button>
           </div>
@@ -1755,13 +1262,8 @@
             <p><strong>Average Decay per Topic:</strong> ${(summary.average_decay * 100).toFixed(1)}%</p>
 
             ${changesHtml}
-<<<<<<< HEAD
-
-            <button onclick="generateMCQ()" class="success-btn" style="margin-top: 15px;">
-=======
-            
+
             <button onclick="generateMCQ()" class="success-btn">
->>>>>>> 595ac693
               🎯 Practice to Restore Memory
             </button>
           </div>

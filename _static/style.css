/*====================================================================*\
ECNETICA PROJECT - CONSOLIDATED STYLESHEET
\*====================================================================*/

/*--------------------------------------------------------------------*\
1. CSS VARIABLES (ROOT & THEMES)
\*--------------------------------------------------------------------*/

:root {
  /* Background colors */
  --background-primary: #ffffff;
  --background-secondary: #f8f9fa;
  --background-tertiary: #e9ecef;

  /* Primary brand colors */
  --primary: #3498db;
  --primary-hover: #2980b9;
  --primary-light: #d6eaf8;

  /* Secondary colors */
  --secondary: #95a5a6;
  --secondary-hover: #7f8c8d;

  /* Text colors */
  --text-primary: #2c3e50;
  --text-secondary: #6c757d;
  --text-muted: #adb5bd;
  --text-inverse: #ffffff;

  /* State colors */
  --success: #27ae60;
  --success-bg: #e8f8f5;
  --error: #c0392b;
  --error-bg: #fdedec;
  --warning: #f39c12;
  --warning-bg: #fef9e7;
  --info: #3498db;
  --info-bg: #e8f4fc;

  /* Border colors */
  --border-primary: #dee2e6;
  --border-secondary: #999999;
  --border-light: #e9ecef;

  /* Shadows */
  --shadow-light: 0 1px 3px rgba(0,0,0,0.1);
  --shadow-medium: 0 2px 10px rgba(0,0,0,0.1);
  --shadow-heavy: 0 4px 20px rgba(0,0,0,0.15);

  /* Spacing */
  --spacing-xs: 5px;
  --spacing-sm: 10px;
  --spacing-md: 15px;
  --spacing-lg: 20px;
  --spacing-xl: 30px;
  --spacing-xxl: 40px;

  /* Border radius */
  --border-radius-sm: 5px;
  --border-radius-md: 8px;
  --border-radius-lg: 10px;

  /* Category colors */
  --category-scientific: #3498db;
  --category-engineering: #9b59b6;
  --category-financial: #2ecc71;
  --category-creative: #e67e22;

  /* Visualization-specific colors */
  --viz-bg-light: #ffffff;
  --viz-bg-dark: rgba(30, 39, 46, 0.85);
  --viz-text-light: #2d3748;
  --viz-text-dark: #ecf0f1;
  --viz-ui-bg-light: rgba(255, 255, 255, 0.9);
  --viz-ui-bg-dark: rgba(30, 39, 46, 0.85);

  /* Button-specific colors (different from container) */
  --viz-btn-bg-light: #e2e8f0;
  --viz-btn-bg-light-hover: #cbd5e1;
  --viz-btn-bg-dark: #475569;
  --viz-btn-bg-dark-hover: #64748b;
  --viz-btn-text-light: #334155;
  --viz-btn-text-dark: #f1f5f9;

}



html[data-theme="light"] {
  /* Background colors */
  --background-primary: #ffffff;
  --background-secondary: #f8f9fa;
  --background-tertiary: #e9ecef;

  /* Primary brand colors */
  --primary: #3498db;
  --primary-hover: #2980b9;
  --primary-light: #d6eaf8;

  /* Secondary colors */
  --secondary: #95a5a6;
  --secondary-hover: #7f8c8d;

  /* Text colors */
  --text-primary: #2c3e50;
  --text-secondary: #6c757d;
  --text-muted: #adb5bd;
  --text-inverse: #ffffff;

  /* State colors */
  --success: #27ae60;
  --success-bg: #e8f8f5;
  --error: #c0392b;
  --error-bg: #fdedec;
  --warning: #f39c12;
  --warning-bg: #fef9e7;
  --info: #3498db;
  --info-bg: #e8f4fc;

  /* Border colors */
  --border-primary: #dee2e6;
  --border-secondary: #999999;
  --border-light: #e9ecef;

  /* Shadows */
  --shadow-light: 0 1px 3px rgba(0,0,0,0.1);
  --shadow-medium: 0 2px 10px rgba(0,0,0,0.1);
  --shadow-heavy: 0 4px 20px rgba(0,0,0,0.15);

  /* specific colours*/
  --category-scientific: #3498db;
  --category-engineering: #9b59b6;
  --category-financial: #2ecc71;
  --category-creative: #e67e22;

  /* Visualization-specific colors */
  --viz-bg-light: #ffffff;
  --viz-bg-dark: rgba(30, 39, 46, 0.85);
  --viz-text-light: #2d3748;
  --viz-text-dark: #ecf0f1;
  --viz-ui-bg-light: rgba(255, 255, 255, 0.9);
  --viz-ui-bg-dark: rgba(30, 39, 46, 0.85);

  /* Button-specific colors (different from container) */
  --viz-btn-bg-light: #e2e8f0;
  --viz-btn-bg-light-hover: #cbd5e1;
  --viz-btn-bg-dark: #475569;
  --viz-btn-bg-dark-hover: #64748b;
  --viz-btn-text-light: #334155;
  --viz-btn-text-dark: #f1f5f9;
}

html[data-theme="dark"] {
  /* Dark theme overrides */
  --background-primary: #14181e;
  --background-secondary: #374151;
  --background-tertiary: #4a5568;
  --primary: #60a5fa;
  --primary-hover: #3b82f6;
  --primary-light: #3b82f6;
  --secondary: #6b7280;
  --secondary-hover: #4a5568;
  --text-primary: #f8f9fa;
  --text-secondary: #e9ecef;
  --text-muted: #adb5bd;
  --text-inverse: #000000;
  --success: #34d399;
  --success-bg: #065f46;
  --error: #f87171;
  --error-bg: #7f1d1d;
  --warning: #fbbf24;
  --warning-bg: #78350f;
  --info: #60a5fa;
  --info-bg: #1e40af;
  --border-primary: #4a5568;
  --border-secondary: #6b7280;
  --border-light: #374151;
  --shadow-light: 0 1px 3px rgba(0,0,0,0.2);
  --shadow-medium: 0 2px 10px rgba(0,0,0,0.3);
  --shadow-heavy: 0 4px 20px rgba(0,0,0,0.4);

  --category-scientific: #93c5fd;
  --category-engineering: #c4b5fd;
  --category-financial: #6ee7b7;
  --category-creative: #fdba74;

  /* Visualization colors */
  --viz-bg-light: #ffffff;
  --viz-bg-dark: rgba(30, 39, 46, 0.85);
  --viz-text-light: #2d3748;
  --viz-text-dark: #ecf0f1;
  --viz-ui-bg-light: rgba(255, 255, 255, 0.9);
  --viz-ui-bg-dark: rgba(30, 39, 46, 0.85);
  --viz-btn-bg-light: #e2e8f0;
  --viz-btn-bg-light-hover: #cbd5e1;
  --viz-btn-bg-dark: #475569;
  --viz-btn-bg-dark-hover: #64748b;
  --viz-btn-text-light: #334155;
  --viz-btn-text-dark: #f1f5f9;
}

/*--------------------------------------------------------------------*\
2. BASE TYPOGRAPHY & LAYOUT
\*--------------------------------------------------------------------*/

/* Global typography settings */
p {
  text-align: justify;
}

html {
  --pst-font-family-base: Verdana, var(--pst-font-family-base-system);
  --pst-font-family-heading: Cambria, Georgia, Times, var(--pst-font-family-base-system);
  --pst-font-family-monospace: Courier, var(--pst-font-family-monospace-system);
}



/* Import Computer Modern font for math expressions */
@import url('https://cdn.jsdelivr.net/npm/computer-modern@0.1.2/fonts/Sans/cmun-sans.css');

/* General heading styles */
h1, h2 {
  color: var(--text-primary);
  text-align: center;
}

/* Top-level container */
.container {
  width: 100%;
  max-width: 1200px;
  margin: 0 auto;
}
/*--------------------------------------------------------------------*\
3. VISUALIZATION CONTAINERS (CORE MATH CONTENT)
\*--------------------------------------------------------------------*/

/* Container isolation and base styling */
.visualization-container {
    isolation: isolate;
    contain: style;
}

/* Light mode containers */
.visualization-container:not(.dark-theme) {
    color: var(--viz-text-light);
    background-color: var(--viz-bg-light);
}

.visualization-container:not(.dark-theme) .info-box,
.visualization-container:not(.dark-theme) .slider-container,
.visualization-container:not(.dark-theme) .graph-title {
    color: var(--viz-text-light);
    background-color: var(--viz-ui-bg-light);
}

/* Dark mode containers */
.visualization-container.dark-theme {
    color: var(--viz-text-dark);
    background-color: var(--viz-bg-dark);
}

.visualization-container.dark-theme .info-box,
.visualization-container.dark-theme .slider-container,
.visualization-container.dark-theme .graph-title {
    color: var(--viz-text-dark);
    background-color: var(--viz-ui-bg-dark);
}

/* Control button container */
.visualization-container .controls {
    display: flex;
    gap: var(--spacing-sm);
    margin-bottom: var(--spacing-sm);
}

.visualization-container .control-btn {
    border: none;
    padding: 6px 12px;
    border-radius: var(--border-radius-sm);
    cursor: pointer;
    font-size: 14px;
    transition: all 0.2s ease;
}

/* Light mode buttons */
.visualization-container:not(.dark-theme) .control-btn {
    background-color: var(--viz-btn-bg-light);
    color: var(--viz-btn-text-light);
}

.visualization-container:not(.dark-theme) .control-btn:hover {
    background-color: var(--viz-btn-bg-light-hover);
}

/* Dark mode buttons */
.visualization-container.dark-theme .control-btn {
    background-color: var(--viz-btn-bg-dark);
    color: var(--viz-btn-text-dark);
}

.visualization-container.dark-theme .control-btn:hover {
    background-color: var(--viz-btn-bg-dark-hover);
}

/*--------------------------------------------------------------------*\
4. MATH QUESTION MODULE
\*--------------------------------------------------------------------*/

.math-question-module {
  color: var(--text-primary);
  margin-bottom: var(--spacing-xxl);
  font-family: inherit;
}

.math-question-module h2 {
  text-align: center;
  color: var(--text-primary);
  margin-bottom: var(--spacing-xl);
}

.math-question-module .question-container {
  width: 100%;
  box-sizing: border-box;
}



.math-question-module .topic-intro {
  background-color: var(--background-secondary);
  color: var(--text-primary);
  padding: var(--spacing-md);
  border-radius: var(--border-radius-sm);
  box-shadow: var(--shadow-light);
  margin-bottom: var(--spacing-lg);
}

.math-question-module .question-categories {
  display: flex;
  flex-wrap: wrap;
  gap: var(--spacing-md);
  margin-bottom: var(--spacing-xl); /* Increased spacing after categories */
}

.math-question-module .category-box {
  flex: 1;
  min-width: 180px;
  padding: var(--spacing-md);
  text-align: center;
  border-radius: var(--border-radius-sm);
  cursor: pointer;
  transition: all 0.3s ease;
  box-shadow: var(--shadow-light);
  font-weight: bold;
}

.math-question-module .category-box:hover {
  transform: translateY(-3px);
  box-shadow: var(--shadow-medium);
}

/* Category box colors */
.math-question-module .scientific {
  background-color: var(--category-scientific);
  color: var(--text-inverse);
}

.math-question-module .engineering {
  background-color: var(--category-engineering);
  color: var(--text-inverse);
}

.math-question-module .financial {
  background-color: var(--category-financial);
  color: var(--text-inverse);
}

.math-question-module .creative {
  background-color: var(--category-creative);
  color: var(--text-inverse);
}



.math-question-module .question-title {
  color: var(--text-primary);
  font-weight: bold;
  font-size: 1.1em;
  margin-bottom: var(--spacing-md); /* Space after title */
}



/* Answer button styling */
.math-question-module .answer-button {
  background-color: var(--primary);
  color: var(--text-inverse);
  border: none;
  padding: var(--spacing-sm) var(--spacing-lg); /* Better button padding */
  border-radius: var(--border-radius-sm);
  cursor: pointer;
  transition: background-color 0.2s ease;
  font-size: 14px;
  margin: var(--spacing-md) 0; /* Margin above and below button */
  display: inline-block;
}

.math-question-module .answer-button:hover {
  background-color: var(--primary-hover);
}

/* Answer content styling */
.math-question-module .answer-content {
  background-color: var(--background-primary);
  color: var(--text-primary);
  border-left: 4px solid var(--primary);
  padding: var(--spacing-lg); /* Proper padding for answer area */
  border-radius: var(--border-radius-sm);
  margin-top: var(--spacing-md); /* Space above answer */
  box-shadow: var(--shadow-light);
  line-height: 1.6;
}

.math-question-module pre {
  background-color: var(--background-secondary);
  color: var(--text-primary);
  padding: var(--spacing-md);
  border-radius: var(--border-radius-sm);
  margin: var(--spacing-sm) 0;
}

/* Answer content colors by category */
.math-question-module .scientific-answer {
  border-left-color: var(--category-scientific);
}

.math-question-module .engineering-answer {
  border-left-color: var(--category-engineering);
}

.math-question-module .financial-answer {
  border-left-color: var(--category-financial);
}

.math-question-module .creative-answer {
  border-left-color: var(--category-creative);
}

/* Active state for category boxes */
.math-question-module .category-box.active {
  transform: translateY(-2px);
  box-shadow: var(--shadow-medium);
  border: 2px solid var(--text-inverse);
}

/* Ensure proper spacing for mathematical expressions */
.math-question-module .MathJax {
  margin: var(--spacing-xs) 0;
}



/*--------------------------------------------------------------------*\
5. INTERACTIVE ELEMENTS
\*--------------------------------------------------------------------*/

/*========index ======= */
/*--------------------------------------------------------------------*\
COURSE NAVIGATOR STYLES
\*--------------------------------------------------------------------*/

/* === COURSE TOOLS BAR === */

.course-tools-container {
  display: flex;
  gap: var(--spacing-lg);
  margin-bottom: var(--spacing-xxl);
  flex-wrap: wrap;
  justify-content: center;
  padding: var(--spacing-lg);
  background: var(--background-secondary);
  border-radius: var(--border-radius-lg);
  border: 1px solid var(--border-primary);
  box-shadow: var(--shadow-light);
}

.tools-category {
  position: relative;
  min-width: 200px;
}

.tools-category-btn {
  width: 100%;
  background: var(--background-primary);
  border: 1px solid var(--border-primary);
  border-radius: var(--border-radius-md);
  padding: var(--spacing-md) var(--spacing-lg);
  cursor: pointer;
  display: flex;
  align-items: center;
  gap: var(--spacing-sm);
  transition: all 0.3s ease;
  font-weight: 600;
  color: var(--text-primary);
}

.tools-category-btn:hover {
  background: var(--primary);
  color: var(--text-inverse);
  border-color: var(--primary);
  transform: translateY(-2px);
  box-shadow: var(--shadow-medium);
}

.tools-category-icon {
  font-size: 1.2em;
}

.tools-category-title {
  flex: 1;
  text-align: left;
}

.tools-category-arrow {
  font-size: 0.8em;
  transition: transform 0.3s ease;
}

.tools-category-items {
  position: absolute;
  top: 100%;
  left: 0;
  right: 0;
  background: var(--background-primary);
  border: 1px solid var(--border-primary);
  border-top: none;
  border-radius: 0 0 var(--border-radius-md) var(--border-radius-md);
  box-shadow: var(--shadow-medium);
  display: none;
  z-index: 100;
  max-height: 300px;
  overflow-y: auto;
}

.tools-item-link {
  display: flex;
  align-items: center;
  gap: var(--spacing-sm);
  padding: var(--spacing-sm) var(--spacing-md);
  color: var(--text-primary);
  text-decoration: none;
  border-bottom: 1px solid var(--border-light);
  transition: all 0.2s ease;
}

.tools-item-link:hover {
  background: var(--background-secondary);
  color: var(--primary);
  transform: translateX(4px);
}

.tools-item-link:last-child {
  border-bottom: none;
}

.tools-item-icon {
  font-size: 1.1em;
}

.tools-item-name {
  font-weight: 500;
}

/* === COURSE NAVIGATOR CONTAINER === */

.course-navigator {
  max-width: 80%;
  margin: 0 auto;
  font-family: var(--pst-font-family-base);
}

/* === COURSE SEARCH FUNCTIONALITY === */

.course-search-container {
  margin-bottom: var(--spacing-xxl);
  position: relative;
}

.course-search-input {
  width: 100%;
  padding: var(--spacing-md) var(--spacing-lg);
  font-size: 16px;
  border: 2px solid var(--border-primary);
  border-radius: var(--border-radius-md);
  outline: none;
  transition: border-color 0.3s ease;
  background-color: var(--background-primary);
  color: var(--text-primary);
}

.course-search-input:focus {
  border-color: var(--primary);
  box-shadow: 0 0 0 3px rgba(var(--primary), 0.1);
}

.course-search-results {
  position: absolute;
  top: 100%;
  left: 0;
  right: 0;
  background: var(--background-primary);
  border: 1px solid var(--border-primary);
  border-top: none;
  border-radius: 0 0 var(--border-radius-md) var(--border-radius-md);
  max-height: 300px;
  overflow-y: auto;
  display: none;
  z-index: 1000;
  box-shadow: var(--shadow-medium);
}

.course-search-result {
  padding: var(--spacing-md) var(--spacing-lg);
  border-bottom: 1px solid var(--border-light);
  display: flex;
  justify-content: space-between;
  align-items: center;
  transition: background-color 0.2s ease;
}

.course-search-result:hover {
  background-color: var(--background-secondary);
}

.course-search-result:last-child {
  border-bottom: none;
}

.course-search-result-link {
  text-decoration: none;
  color: var(--primary);
  font-weight: 500;
  transition: color 0.2s ease;
}

.course-search-result-link:hover {
  color: var(--primary-hover);
}

.course-search-section {
  font-size: 0.85em;
  color: var(--text-muted);
  background: var(--background-tertiary);
  padding: var(--spacing-xs) var(--spacing-sm);
  border-radius: var(--border-radius-sm);
}

.course-no-results {
  padding: var(--spacing-lg);
  text-align: center;
  color: var(--text-muted);
  font-style: italic;
}

/* === COURSE SECTIONS === */

.course-section {
  margin-bottom: var(--spacing-xxl);
  border: 1px solid var(--border-primary);
  border-radius: var(--border-radius-md);
  overflow: hidden;
  box-shadow: var(--shadow-light);
  transition: box-shadow 0.3s ease;
}

.course-section:hover {
  box-shadow: var(--shadow-medium);
}

.course-section-header {
  background: linear-gradient(135deg, var(--primary), var(--primary-hover));
  color: var(--text-inverse);
  margin: 0;
  padding: var(--spacing-lg) var(--spacing-xl);
  cursor: pointer;
  display: flex;
  align-items: center;
  gap: var(--spacing-md);
  transition: background 0.3s ease;
  font-size: 1.3rem;
  font-weight: 600;
}

.course-section-header:hover {
  background: linear-gradient(135deg, var(--primary-hover), var(--primary));
  filter: brightness(1.05);
}

.course-toggle-icon {
  font-size: 1rem;
  transition: transform 0.3s ease;
  width: 20px;
  text-align: center;
}

.course-section-content {
  padding: var(--spacing-xl);
  background: var(--background-secondary);
}

/* === COURSE SUBSECTIONS === */

.course-subsection {
  margin-bottom: var(--spacing-xl);
  border-left: 3px solid var(--primary);
  background: var(--background-primary);
  border-radius: 0 var(--border-radius-sm) var(--border-radius-sm) 0;
  box-shadow: var(--shadow-light);
}

.course-subsection-header {
  background: var(--background-tertiary);
  margin: 0;
  padding: var(--spacing-md) var(--spacing-lg);
  cursor: pointer;
  display: flex;
  align-items: center;
  gap: var(--spacing-sm);
  font-size: 1.1em;
  font-weight: 600;
  border-bottom: 1px solid var(--border-light);
  transition: background 0.3s ease;
  color: var(--text-primary);
}

.course-subsection-header:hover {
  background: var(--background-secondary);
  filter: brightness(0.95);
}

.course-subsection-content {
  padding: var(--spacing-lg);
}

/* === COURSE CONTENT ITEMS === */

.course-content-item {
  margin-bottom: var(--spacing-sm);
}

.course-content-link {
  display: inline-block;
  padding: var(--spacing-sm) var(--spacing-md);
  background: var(--background-primary);
  color: var(--primary);
  text-decoration: none;
  border-radius: var(--border-radius-sm);
  border: 1px solid var(--border-light);
  transition: all 0.3s ease;
  text-transform: capitalize;
  font-weight: 500;
}

.course-content-link:hover {
  background: var(--primary);
  color: var(--text-inverse);
  border-color: var(--primary);
  transform: translateY(-1px);
  box-shadow: var(--shadow-light);
}

/* === ERROR AND LOADING STATES === */

.course-error,
#loading-message {
  text-align: center;
  padding: var(--spacing-xxl);
  color: var(--text-muted);
  font-style: italic;
  background: var(--background-secondary);
  border-radius: var(--border-radius-md);
  margin: var(--spacing-xl) 0;
}

.course-error {
  color: var(--error);
  background: var(--error-bg);
  border: 1px solid var(--error);
}

/* === RESPONSIVE DESIGN === */

@media (max-width: 992px) {
  .course-navigator {
    margin: 0 var(--spacing-lg);
  }
  
  .course-tools-container {
    flex-direction: column;
    gap: var(--spacing-md);
  }
  
  .tools-category {
    min-width: auto;
  }
  
  .course-section-header {
    padding: var(--spacing-lg);
    font-size: 1.2rem;
  }
  
  .course-section-content {
    padding: var(--spacing-lg);
  }
}

@media (max-width: 768px) {
  .course-navigator {
    margin: 0 var(--spacing-md);
  }
  
  .course-tools-container {
    padding: var(--spacing-md);
    gap: var(--spacing-sm);
  }
  
  .tools-category-btn {
    padding: var(--spacing-sm) var(--spacing-md);
    font-size: 0.9rem;
  }
  
  .course-section-header {
    padding: var(--spacing-md) var(--spacing-lg);
    font-size: 1.1rem;
  }
  
  .course-section-content {
    padding: var(--spacing-lg);
  }
  
  .course-subsection-header {
    padding: var(--spacing-sm) var(--spacing-md);
    font-size: 1rem;
  }
  
  .course-subsection-content {
    padding: var(--spacing-md);
  }
  
  .course-search-container {
    margin-bottom: var(--spacing-xl);
  }
  
  .course-search-input {
    padding: var(--spacing-sm) var(--spacing-md);
  }
  
  .course-search-result {
    padding: var(--spacing-sm) var(--spacing-md);
    flex-direction: column;
    align-items: flex-start;
    gap: var(--spacing-xs);
  }
}

@media (max-width: 480px) {
  .course-navigator {
    margin: 0 var(--spacing-sm);
  }
  
  .course-tools-container {
    padding: var(--spacing-sm);
  }
  
  .tools-category-btn {
    padding: var(--spacing-xs) var(--spacing-sm);
  }
  
  .tools-item-link {
    padding: var(--spacing-xs) var(--spacing-sm);
  }
  
  .course-section-header {
    padding: var(--spacing-sm) var(--spacing-md);
    gap: var(--spacing-sm);
  }
  
  .course-section-content,
  .course-subsection-content {
    padding: var(--spacing-md);
  }
}

/* === PRINT STYLES === */

@media print {
  .course-search-container {
    display: none;
  }
  
  .course-section-content,
  .course-subsection-content {
    display: block !important;
  }
  
  .course-toggle-icon {
    display: none;
  }
  
  .course-section-header,
  .course-subsection-header {
    cursor: default;
  }
  
  .course-section {
    break-inside: avoid;
    margin-bottom: var(--spacing-lg);
  }
}

/* === DARK THEME SUPPORT === */

html[data-theme="dark"] .course-search-input::placeholder {
  color: var(--text-muted);
}

html[data-theme="dark"] .course-content-link:hover {
  background: var(--primary);
  color: var(--text-inverse);
}
/*======*/


.quiz-container,
.math-question-module {
    background: var(--background-primary);
    border: 1px solid var(--border-secondary);
    border-radius: var(--border-radius-md);
    padding: var(--spacing-lg);
    margin: var(--spacing-lg) 0;
    margin-left: auto;
    margin-right: auto;
    transition: all 0.2s ease;
    max-width: 90%;
}

.quiz-container:hover,
.math-question-module:hover {
    background: var(--background-secondary);
    filter: brightness(1.05);
}


/* === MCQ QUIZ STYLES === */

/* MCQ Container */
.mcq-container {
  max-width: 95%;
  margin: 0 auto;
  padding: var(--spacing-lg);
  background-color: var(--background-primary);
}

/* MCQ Module */
.mcq-module {
  font-family: 'Arial', sans-serif;
  max-width: 100%;
  margin: 0 auto;
  padding: var(--spacing-lg);
  background-color: var(--background-secondary);
  border-radius: var(--border-radius-lg);
  box-shadow: var(--shadow-medium);
}

/* Quiz Title */
.quiz-title {
  text-align: center;
  color: var(--text-primary);
  margin-bottom: 25px;
}

/* Progress Section */
.progress-container {
  margin-bottom: var(--spacing-lg);
}

.progress-info {
  display: flex;
  justify-content: space-between;
  margin-bottom: var(--spacing-xs);
}

.progress-bar-bg {
  height: var(--spacing-sm);
  background-color: var(--background-tertiary);
  border-radius: var(--border-radius-sm);
}

.progress-bar {
  height: 100%;
  width: 20%;
  background-color: var(--primary);
  border-radius: var(--border-radius-sm);
  transition: width 0.3s ease-in-out;
}
/* Question Container - Inner content styling (maintains visual hierarchy) */
.question-container,
.math-question-module .question-content {
  color: var(--text-primary);
  padding: var(--spacing-lg);
  border-radius: var(--border-radius-sm); /* Smaller radius for inner elements */
  margin-bottom: var(--spacing-lg);
  border: 1px solid var(--border-primary);
  box-shadow: var(--shadow-light);
  border-left: 3px solid var(--primary); /* Keep accent border, slightly thinner */
  /* Remove box-shadow to match unified styling */
}

.question-container {
  background-color: var(--background-tertiary);
}

.math-question-module{
  background-color: var(--background-primary);
}

.question-content {
  background-color: var(--background-secondary);
}

.question-text,
.math-question-module .question-title {
  font-size: 18px;
  color: var(--text-primary);
  margin-bottom: var(--spacing-lg);
  font-weight: bold;
}

/* Content area inside question */
.math-question-module .question-content > div:not(.question-title):not(.answer-button):not(.answer-content) {
  margin-bottom: var(--spacing-lg);
  line-height: 1.6;
}

/* Options */
.options-container {
  display: flex;
  flex-direction: column;
  gap: var(--spacing-sm);
}

.option {
  padding: var(--spacing-sm);
  border: 1px solid var(--border-primary);
  border-radius: var(--border-radius-sm);
  cursor: pointer;
  transition: all 0.2s ease;
  background-color: var(--background-secondary);
  color: var(--text-primary);
  white-space: normal;
  word-wrap: break-word;
  overflow-wrap: anywhere;
  line-height: 1.4;
}

.option:hover {
  background-color: var(--background-tertiary);
  border-color: var(--border-secondary);
}

.option.selected {
  background-color: var(--primary-light);
  border-color: var(--primary);
  color: var(--text-primary);
}

.option-label {
  display: flex;
  align-items: center;
  gap: var(--spacing-sm);
  cursor: pointer;
  width: 100%;
  color: var(--text-primary);
}

/* ===== FSR (FREE RESPONSE) STYLES ===== */

/* Pre elements */
.math-question-module pre {
  background-color: var(--background-secondary);
  color: var(--text-primary);
  padding: var(--spacing-md);
  border-radius: var(--border-radius-sm);
  margin: var(--spacing-sm) 0;
}

/* Active state for category boxes */
.math-question-module .category-box.active {
  transform: translateY(-2px);
  box-shadow: var(--shadow-medium);
  border: 2px solid var(--text-inverse);
}

/* Ensure proper spacing for mathematical expressions */
.math-question-module .MathJax {
  margin: var(--spacing-xs) 0;
}

/* Explanations */
.explanation-container {
  display: none;
  padding: var(--spacing-md);
  border-radius: var(--border-radius-md);
  margin-bottom: var(--spacing-lg);
  background-color: var(--background-secondary);
  color: var(--text-primary);
  border-left-color: var(--info);
}

.explanation-container.correct {
  background-color: var(--success-bg);
  border-left-color: var(--success);
  color: var(--success);
}

.explanation-container.incorrect {
  background-color: var(--error-bg);
  border-left-color: var(--error);
  color: var(--error);
}

.explanation-title {
  margin-top: 0;
  color: var(--info);
}

.explanation-title.correct {
  color: var(--success);
}

.explanation-title.incorrect {
  color: var(--error);
}

.explanation-text {
  margin-bottom: 0;
  line-height: 1.6;
}

.breakdown-container {
  display: none;
  margin-top: var(--spacing-md);
}

/* Breakdown Section Styling */
.breakdown-section {
  background-color: var(--background-secondary);
  background: var(--warning-bg);
  border: 1px solid var(--border-primary);
  border-radius: var(--border-radius-md);
  margin: var(--spacing-lg) 0;
  overflow: hidden;
  box-shadow: var(--shadow-light);
  padding: var(--spacing-lg);
}

.breakdown-header {
  background-color: var(--background-tertiary);
  color: var(--text-primary);
  padding: var(--spacing-md) var(--spacing-lg);
  border-bottom: 1px solid var(--border-primary);
  font-weight: 600;
  font-size: 16px;
  cursor: pointer;
  transition: background-color 0.2s ease;
  display: flex;
  justify-content: space-between;
  align-items: center;
}

.breakdown-header:hover {
  background-color: var(--primary);
  color: var(--text-inverse);
}

.breakdown-header.active {
  background-color: var(--primary);
  color: var(--text-inverse);
}

#breakdown-steps-container {
  background-color: var(--background-primary);
  color: var(--text-primary);
  padding: var(--spacing-lg);
}

/* Additional Breakdown Classes from HTML */
.breakdown-step {
  background-color: var(--background-primary);
  color: var(--text-primary);
  padding: var(--spacing-sm);
  border: 1px solid var(--border-primary);
  border-radius: var(--border-radius-md);
  margin-bottom: var(--spacing-md);
}



.step-title {
  color: var(--text-primary);
  font-size: 16px;
  font-weight: bold;
  margin: 0;
}

.step-type-badge {
  background: var(--primary);
  color: var(--text-inverse);
  padding: 3px 10px;
  border-radius: 15px;
  font-size: 12px;
  text-transform: uppercase;
}

.step-completed {
  opacity: 0.8;
  background: var(--background-tertiary);
}

.step-completed .step-title {
  color: var(--text-secondary);
}

.step-question {
  color: var(--text-primary);
  margin-bottom: var(--spacing-md);
  font-size: 16px;
}

.step-options {
  margin: var(--spacing-md) 0;
}

.step-explanation {
  background: var(--info-bg);
  border: 1px solid var(--border-primary);
  border-radius: var(--border-radius-sm);
  padding: var(--spacing-md);
  margin-top: var(--spacing-md);
  color: var(--text-primary);
}

.step-explanation.correct {
  background: var(--success-bg);
  border-color: var(--success);
  color: var(--success);
}

.step-explanation.incorrect {
  background: var(--error-bg);
  border-color: var(--error);
  color: var(--error);
}

.continue-btn {
  background: var(--success);
  color: var(--text-inverse);
  border: none;
  padding: var(--spacing-sm) var(--spacing-lg);
  border-radius: var(--border-radius-sm);
  cursor: pointer;
  font-size: 14px;
  margin-top: var(--spacing-sm);
  transition: background-color 0.2s ease;
}

.continue-btn:hover {
  background: var(--success);
  filter: brightness(0.9);
}

.breakdown-complete {
  background: var(--success-bg);
  border: 1px solid var(--success);
  text-align: center;
  padding: var(--spacing-lg);
  border-radius: var(--border-radius-md);
  color: var(--success);
}

.breakdown-complete h4 {
  color: var(--success);
  margin-bottom: var(--spacing-sm);
}

/* MCQ Result Details */
.result-details {
  background: var(--background-secondary);
  padding: var(--spacing-md);
  border-radius: var(--border-radius-sm);
  margin: var(--spacing-md) 0;
  border: 1px solid var(--border-primary);
}

.result-details p {
  color: var(--text-primary);
  margin-bottom: var(--spacing-xs);
}

.mastery-update {
  background: var(--background-secondary);
  padding: var(--spacing-md);
  border-radius: var(--border-radius-sm);
  margin: var(--spacing-md) 0;
  border: 1px solid var(--border-primary);
}

.mastery-update h4 {
  color: var(--text-primary);
  margin-bottom: var(--spacing-sm);
}

.mastery-update p {
  color: var(--text-primary);
  margin-bottom: var(--spacing-xs);
}

.mastery-update em {
  color: var(--text-secondary);
}

/* Original Question Section */
.original-question {
  margin-bottom: var(--spacing-lg);
}

/* Step Progress Indicator */
.step-progress {
  background: var(--primary);
  color: var(--text-inverse);
  padding: 5px 15px;
  border-radius: 20px;
  font-weight: bold;
  font-size: 14px;
}

/* Current Step Highlighting */
#current-step {
  border: 2px solid var(--primary);
  background: var(--background-primary);
}

/* Breakdown Submit Button */
#breakdownSubmitBtn {
  background: var(--success);
  color: var(--text-inverse);
  border: none;
  padding: var(--spacing-sm) var(--spacing-lg);
  border-radius: var(--border-radius-sm);
  cursor: pointer;
  transition: background-color 0.2s ease;
}

#breakdownSubmitBtn:hover:not(:disabled) {
  background: var(--success);
  filter: brightness(0.9);
}

#breakdownSubmitBtn:disabled {
  opacity: 0.6;
  cursor: not-allowed;
}

/* Override inline styles in breakdown sections */
.bkt-demo-container [style*="color: #721c24"] {
  color: var(--error) !important;
}

/* === NEW CLASSES FOR REWRITTEN MCQ === */

/* Section visibility states */
.mcq-section-hidden {
  display: none;
}

.mcq-section-visible {
  display: block;
}

.status-hidden {
  display: none;
}

.breakdown-section-hidden {
  display: none;
}

.breakdown-section-visible {
  display: block;
}

.breakdown-explanation-hidden {
  display: none;
}

.breakdown-explanation-visible {
  display: block;
}

/* Button states */
.submit-btn-disabled {
  opacity: 0.6;
  cursor: not-allowed;
  background: var(--secondary) !important;
}

.submit-btn-enabled {
  opacity: 1;
  cursor: pointer;
  background: var(--success) !important;
}

/* MCQ Option states */
.mcq-option-disabled {
  opacity: 0.6;
  cursor: not-allowed;
  pointer-events: none;
}

.mcq-option-completed {
  cursor: default;
  pointer-events: none;
}

.mcq-option.correct {
  background: var(--success-bg) !important;
  border-color: var(--success) !important;
  color: var(--success) !important;
}

/* Current step highlighting */
.breakdown-step-current {
  border: 2px solid var(--primary) !important;
  background: var(--background-primary);
  box-shadow: var(--shadow-medium);
}

/* MCQ Result containers using classes instead of inline styles */
.mcq-result-success {
  border: 3px solid var(--success) !important;
  background: var(--success-bg) !important;
  color: var(--success) !important;
}

.mcq-result-error {
  border: 3px solid var(--error) !important;
  background: var(--error-bg) !important;
  color: var(--error) !important;
}

/* Ensure text in result containers is readable */
.mcq-result-success h3,
.mcq-result-success p,
.mcq-result-success strong {
  color: var(--success) !important;
}

.mcq-result-error h3,
.mcq-result-error p,
.mcq-result-error strong {
  color: var(--error) !important;
}

.mcq-result-success .result-details,
.mcq-result-success .mastery-update {
  background: var(--background-primary);
  color: var(--text-primary);
  border: 1px solid var(--success);
}

.mcq-result-error .result-details,
.mcq-result-error .mastery-update {
  background: var(--background-primary);
  color: var(--text-primary);
  border: 1px solid var(--error);
}

.mcq-result-success .result-details p,
.mcq-result-success .mastery-update p,
.mcq-result-success .result-details strong,
.mcq-result-success .mastery-update strong {
  color: var(--text-primary) !important;
}

.mcq-result-error .result-details p,
.mcq-result-error .mastery-update p,
.mcq-result-error .result-details strong,
.mcq-result-error .mastery-update strong {
  color: var(--text-primary) !important;
}

.mcq-result-success .mastery-update h4,
.mcq-result-error .mastery-update h4 {
  color: var(--text-primary) !important;
}

/* Decay summary container styles - replace inline styles */
.decay-summary-container {
  border: 3px solid var(--error);
  background: var(--error-bg);
  padding: var(--spacing-lg);
  border-radius: var(--border-radius-md);
  margin: var(--spacing-lg) 0;
  color: var(--error);
}

.decay-summary-container h3 {
  color: var(--error);
  margin-top: 0;
}

.decay-summary-container button {
  margin-top: var(--spacing-md);
}

.solution-breakdown {
  background-color: var(--background-secondary);
  padding: var(--spacing-lg);
  border-radius: var(--border-radius-md);
  border: 1px solid var(--border-primary);
  margin-top: var(--spacing-md);
}

.solution-breakdown h5 {
  margin: 0 0 25px 0;
  color: var(--text-secondary);
  font-size: 18px;
  font-weight: 600;
  text-align: center;
  padding-bottom: var(--spacing-sm);
  border-bottom: 2px solid var(--primary);
}

.solution-step {
  margin-bottom: var(--spacing-xxl);
  padding: 0;
  border: none;
  background: none;
}

.solution-step:last-child {
  margin-bottom: 0;
}

.step-description {
  display: block;
  width: 100%;
  color: var(--text-secondary);
  font-weight: 600;
  font-size: 16px;
  margin-bottom: var(--spacing-md);
  padding: 12px var(--spacing-lg);
  background-color: var(--background-primary);
  border: 1px solid var(--border-light);
  border-radius: var(--border-radius-sm);
  box-shadow: var(--shadow-light);
  white-space: normal;
  overflow-wrap: anywhere;
}

.step-equation {
  display: block;
  width: 100%;
  text-align: center;
  font-size: 20px;
  color: var(--text-primary);
  margin-bottom: var(--spacing-md);
  padding: var(--spacing-md) var(--spacing-lg);
  background-color: var(--background-secondary);
  border: 1px solid var(--border-primary);
  border-radius: var(--border-radius-sm);
  box-shadow: var(--shadow-light);
}

.step-reasoning {
  display: block;
  width: 100%;
  font-size: 14px;
  color: var(--text-muted);
  font-style: italic;
  margin-bottom: var(--spacing-md);
  padding: 12px var(--spacing-lg);
  background-color: var(--background-tertiary);
  border: 1px solid var(--border-primary);
  border-radius: var(--border-radius-sm);
  border-left: 4px solid var(--primary);
  box-shadow: var(--shadow-light);
  white-space: normal;
  overflow-wrap: anywhere;
}

/* Results */
.result-container {
  display: none;
  text-align: center;
  background-color: var(--background-secondary);
  color: var(--text-primary);
  padding: var(--spacing-lg);
  border-radius: var(--border-radius-md);
  margin-bottom: var(--spacing-lg);
  box-shadow: var(--shadow-light);
}

.result-title {
  margin-top: 0;
  color: var(--success);
}

/* === NAVIGATION BUTTONS === */

.button-container {
  display: flex;
  justify-content: space-between;
}

.nav-button {
  padding: var(--spacing-sm) var(--spacing-lg);
  color: var(--text-inverse);
  border: none;
  border-radius: var(--border-radius-sm);
  cursor: pointer;
  transition: background-color 0.2s ease;
}

.prev-button {
  background-color: var(--secondary);
  display: none;
}

.prev-button:hover {
  background-color: var(--secondary-hover);
}

.next-button {
  background-color: var(--primary);
}

.next-button:hover {
  background-color: var(--primary-hover);
}

.nav-button:disabled {
  opacity: 0.7;
  cursor: not-allowed;
}

/* === FORM ELEMENTS === */

input[type="text"],
input[type="number"],
textarea,
select {
  background-color: var(--background-primary);
  color: var(--text-primary);
  border-color: var(--border-primary);
}

input[type="text"]:focus,
input[type="number"]:focus,
textarea:focus,
select:focus {
  border-color: var(--primary);
  box-shadow: 0 0 0 2px rgba(var(--primary), 0.2);
}

/* === TOPIC INTRO === */

.topic-intro {
  background-color: var(--background-secondary);
  color: var(--text-primary);
  border-left-color: var(--primary);
}

/* === BKT DEMO STYLES === */

/* Main demo container */
.bkt-demo-container {
  margin: 0 auto;
  padding: var(--spacing-lg);
  background: var(--background-primary);
  min-height: 100vh;
  font-family: inherit;
  color: var(--text-primary);
  transition: background-color 0.3s ease, color 0.3s ease;
}

/* Main layout container */
.bkt-demo-container .main-layout {
  display: flex;
  gap: var(--spacing-lg);
  align-items: flex-start;
}

/* BKT section (left side) */
.bkt-demo-container .bkt-section {
  flex: 1;
  min-width: 0;
  max-width: 45%;
}

/* Graph section (right side) */
.bkt-demo-container .graph-section {
  flex: 1;
  min-width: 0;
  max-width: 50%;
}

/* Content containers */
.bkt-demo-container .container {
  background: var(--background-secondary);
  padding: var(--spacing-xl);
  border-radius: var(--border-radius-lg);
  box-shadow: var(--shadow-heavy);
  margin-bottom: var(--spacing-lg);
  backdrop-filter: blur(10px);
  border: 1px solid var(--border-light);
  transition: all 0.3s ease;
}

/* Headings */
.bkt-demo-container h1 {
  color: var(--text-primary);
  text-align: center;
  margin-bottom: var(--spacing-sm);
  font-size: 2.2em;
  font-weight: 300;
}

.bkt-demo-container .subtitle {
  text-align: center;
  color: var(--text-secondary);
  font-size: 1.1em;
  margin-bottom: var(--spacing-xl);
  font-style: italic;
}

/* BKT specific layout sections */
.bkt-section,
.graph-section {
  color: var(--text-primary);
}

.main-layout {
  color: var(--text-primary);
}

/* Enhanced button styling */
.bkt-demo-container button {
  padding: var(--spacing-md) var(--spacing-lg) !important;
  font-size: 16px !important;
  border: none !important;
  border-radius: 25px !important;
  cursor: pointer;
  transition: all 0.3s ease;
  font-family: inherit !important;
  font-weight: 500 !important;
  text-decoration: none !important;
  display: inline-flex;
  align-items: center;
  gap: 8px;
  text-align: center;
  vertical-align: middle;
  line-height: 1.4;
  box-shadow: var(--shadow-medium);
}

.bkt-demo-container .primary-btn {
  background: linear-gradient(45deg, var(--primary), var(--primary-hover)) !important;
  color: var(--text-inverse) !important;
}

.bkt-demo-container .primary-btn:hover {
  background: linear-gradient(45deg, var(--primary-hover), var(--primary)) !important;
  transform: translateY(-2px);
  box-shadow: var(--shadow-heavy);
}

.bkt-demo-container .success-btn {
  background: linear-gradient(45deg, var(--success), #2ecc71) !important;
  color: var(--text-inverse) !important;
}

.bkt-demo-container .success-btn:hover {
  background: linear-gradient(45deg, #1e8449, var(--success)) !important;
  transform: translateY(-2px);
  box-shadow: var(--shadow-heavy);
}

.bkt-demo-container .danger-btn {
  background: linear-gradient(45deg, var(--error), #c0392b) !important;
  color: var(--text-inverse) !important;
}

.bkt-demo-container .danger-btn:hover {
  background: linear-gradient(45deg, #c0392b, #a93226) !important;
  transform: translateY(-2px);
  box-shadow: var(--shadow-heavy);
}

/* Enhanced status styling */
.bkt-demo-container .status {
  padding: var(--spacing-md) var(--spacing-lg) !important;
  border-radius: var(--border-radius-md) !important;
  margin: var(--spacing-md) 0 !important;
  font-family: inherit !important;
  font-size: 16px !important;
  font-weight: 500;
  text-align: center;
  box-shadow: var(--shadow-light);
}

.bkt-demo-container .status.success {
  background: var(--success-bg) !important;
  color: var(--success) !important;
  border: 1px solid var(--success) !important;
}

.bkt-demo-container .status.error {
  background: var(--error-bg) !important;
  color: var(--error) !important;
  border: 1px solid var(--error) !important;
}

.bkt-demo-container .status.info {
  background: var(--info-bg) !important;
  color: var(--info) !important;
  border: 1px solid var(--info) !important;
}

.bkt-demo-container .status.loading {
  background: var(--warning-bg) !important;
  color: var(--warning) !important;
  border: 1px solid var(--warning) !important;
  animation: pulse 1.5s infinite;
}

@keyframes pulse {
  0%, 100% { opacity: 1; }
  50% { opacity: 0.7; }
}

/* Enhanced MCQ container styling */
.bkt-demo-container .mcq-container {
  background: var(--background-primary) !important;
  border: 3px solid var(--primary) !important;
  border-radius: var(--border-radius-lg) !important;
  padding: var(--spacing-lg) !important;
  margin: var(--spacing-lg) 0 !important;
  box-shadow: var(--shadow-heavy);
  backdrop-filter: blur(10px);
  transition: all 0.3s ease;
}

.bkt-demo-container .mcq-question {
  font-size: 20px !important;
  font-weight: 600 !important;
  margin-bottom: var(--spacing-lg) !important;
  color: var(--text-primary) !important;
  line-height: 1.4;
}

.bkt-demo-container .mcq-meta {
  display: flex;
  gap: var(--spacing-lg);
  margin: var(--spacing-md) 0;
  flex-wrap: wrap;
  color: var(--text-secondary);
  font-size: 14px;
}

.bkt-demo-container .mcq-options {
  margin: var(--spacing-lg) 0 !important;
}

/* BKT Demo MCQ options */
.bkt-demo-container .mcq-option {
  display: block !important;
  margin: var(--spacing-sm) 0 !important;
  padding: var(--spacing-md) var(--spacing-lg) !important;
  background: var(--background-primary) !important;
  border: 2px solid var(--border-primary) !important;
  border-radius: var(--border-radius-md) !important;
  cursor: pointer !important;
  transition: all 0.3s ease !important;
  font-family: inherit !important;
  font-size: 16px !important;
  backdrop-filter: blur(5px);
  color: var(--text-primary) !important;
  white-space: normal !important;     /* allow multiple lines */
  word-wrap: break-word !important;
  overflow-wrap: anywhere !important;
  line-height: 1.4 !important;
}
.bkt-demo-container .mcq-option .MathJax {
  display: inline-block;
  vertical-align: middle;
}
.bkt-demo-container .mcq-option:hover {
  background: var(--background-tertiary) !important;
  border-color: var(--primary) !important;
  color: var(--text-primary) !important;
  transform: translateY(-1px);
  box-shadow: var(--shadow-medium);
}

.bkt-demo-container .mcq-option.selected {
  background: linear-gradient(45deg, var(--primary), var(--primary-hover)) !important;
  color: var(--text-inverse) !important;
  border-color: var(--primary-hover) !important;
  box-shadow: var(--shadow-medium);
}

/* BKT Demo submit button */
.bkt-demo-container .submit-btn {
  background: linear-gradient(45deg, var(--success), #2ecc71) !important;
  color: var(--text-inverse) !important;
  padding: var(--spacing-md) var(--spacing-xl) !important;
  font-size: 16px !important;
  border: none !important;
  border-radius: 25px !important;
  cursor: pointer !important;
  transition: all 0.3s ease !important;
  margin-top: var(--spacing-lg) !important;
  box-shadow: var(--shadow-medium);
}

.bkt-demo-container .submit-btn:hover:not(:disabled) {
  background: linear-gradient(45deg, #1e8449, var(--success)) !important;
  transform: translateY(-2px);
  box-shadow: var(--shadow-heavy);
}

.bkt-demo-container .submit-btn:disabled {
  font-weight: bold !important;
  background: var(--secondary) !important;
  color: var(--text-primary) !important;
  cursor: not-allowed !important;
  transform: none !important;
  box-shadow: none !important;
}

/* BKT Demo progress bar */
.bkt-demo-container .progress-bar {
  width: 100% !important;
  height: 25px !important;
  background-color: var(--background-tertiary) !important;
  border-radius: var(--border-radius-lg) !important;
  overflow: hidden !important;
  margin: var(--spacing-md) 0 !important;
  box-shadow: inset 0 2px 5px rgba(0,0,0,0.1);
}

.bkt-demo-container .progress-fill {
  height: 100% !important;
  background: linear-gradient(45deg, var(--success), #2ecc71) !important;
  transition: width 0.5s ease !important;
  border-radius: var(--border-radius-lg);
  box-shadow: 0 2px 10px rgba(39, 174, 96, 0.3);
}

/* BKT Demo graph container */
.bkt-demo-container #graph-container {
  width: 100%;
  height: 500px;
  border: 1px solid var(--border-primary);
  border-radius: var(--border-radius-md);
  background-color: var(--background-secondary);
}

/* Node and edge stats displays */
#node-count,
#edge-count {
  color: var(--text-primary);
}

/* Legend styling */
.bkt-demo-container .mastery-legend {
  background: var(--background-primary);
  padding: var(--spacing-md);
  border-radius: var(--border-radius-md);
  margin: var(--spacing-sm) 0;
  border: 1px solid var(--border-light);
  box-shadow: var(--shadow-medium);
  backdrop-filter: blur(10px);
  font-size: 13px;
  transition: all 0.3s ease;
}

.bkt-demo-container .gradient-legend {
  margin: var(--spacing-sm) 0 var(--spacing-md) 0;
}

.bkt-demo-container .gradient-bar {
  height: 20px;
  background: linear-gradient(to right,
    hsl(0, 80%, 50%) 0%,
    hsl(30, 80%, 50%) 25%,
    hsl(60, 80%, 50%) 50%,
    hsl(90, 80%, 50%) 75%,
    hsl(120, 80%, 50%) 100%
  );
  border-radius: var(--border-radius-md);
  border: 2px solid var(--text-primary);
  margin-bottom: var(--spacing-xs);
}

.bkt-demo-container .gradient-labels {
  display: flex;
  justify-content: space-between;
  font-size: 11px;
  color: var(--text-primary);
  font-weight: 500;
}

.bkt-demo-container .legend-item {
  display: block;
  margin-bottom: var(--spacing-xs);
  color: var(--text-primary);
}

.bkt-demo-container .legend-color {
  display: inline-block;
  width: 16px;
  height: 16px;
  border-radius: 50%;
  margin-right: var(--spacing-xs);
  vertical-align: middle;
  border: 2px solid var(--text-primary);
  box-shadow: var(--shadow-light);
}

.bkt-demo-container .legend-color-not-studied {
  background-color: var(--text-muted);
}

/* Loading spinners */
.bkt-demo-container .loading-spinner,
.loading-spinner {
  display: inline-block;
  width: 20px;
  height: 20px;
  border: 3px solid var(--background-tertiary);
  border-top: 3px solid var(--primary);
  border-radius: 50%;
  animation: spin 1s linear infinite;
  margin-right: var(--spacing-sm);
}

@keyframes spin {
  0% { transform: rotate(0deg); }
  100% { transform: rotate(360deg); }
}

/* BKT Demo loading elements */
.bkt-demo-container .graph-loading {
  position: absolute;
  top: 1px;
  left: 1px;
  right: 1px;
  bottom: 1px;
  display: flex;
  flex-direction: column;
  justify-content: center;
  align-items: center;
  background: var(--background-secondary);
  border-radius: var(--border-radius-md);
  z-index: 10;
}

.bkt-demo-container .graph-loading-spinner {
  width: 40px;
  height: 40px;
  border: 4px solid var(--background-tertiary);
  border-top: 4px solid var(--primary);
  border-radius: 50%;
  animation: spin 1s linear infinite;
  margin-bottom: var(--spacing-md);
}

.bkt-demo-container .graph-loading-text {
  color: var(--text-secondary);
  font-size: 16px;
  font-weight: 500;
}

/* Vis.js network navigation buttons fix */
.bkt-demo-container #graph-container .vis-navigation .vis-button,
.bkt-demo-container #graph-container .vis-network-navigation .vis-button,
.bkt-demo-container #graph-container div[style*="background"] button {
  background: var(--background-primary) !important;
  color: var(--text-primary) !important;
  border: 1px solid var(--border-primary) !important;
}

/* BKT Demo result containers */
.bkt-demo-container .mcq-result-success {
  border-color: var(--success) !important;
  background-color: var(--success-bg) !important;
  color: var(--success) !important;
}

.bkt-demo-container .mcq-result-error {
  border-color: var(--error) !important;
  background-color: var(--error-bg) !important;
  color: var(--error) !important;
}

.bkt-demo-container .mcq-result-inner {
  background: var(--background-primary) !important;
  padding: var(--spacing-lg);
  margin: var(--spacing-md) 0;
  border-radius: var(--border-radius-md);
  color: var(--text-primary) !important;
  box-shadow: var(--shadow-medium);
}

/* BKT Demo controls */
.bkt-demo-container #controls {
  margin-top: var(--spacing-md);
}

.bkt-demo-container #controls label {
  color: var(--text-primary);
  margin-right: var(--spacing-sm);
}

.bkt-demo-container #controls select {
  background: var(--background-primary);
  color: var(--text-primary);
  border: 1px solid var(--border-primary);
  border-radius: var(--border-radius-sm);
  padding: var(--spacing-xs) var(--spacing-sm);
}

.bkt-demo-container #controls button {
  margin-left: var(--spacing-sm);
  background: var(--primary);
  color: var(--text-inverse);
  border: none;
  padding: var(--spacing-xs) var(--spacing-md);
  border-radius: var(--border-radius-sm);
  cursor: pointer;
  transition: background-color 0.2s ease;
}

.bkt-demo-container #controls button:hover {
  background: var(--primary-hover);
}

.bkt-demo-container #node-info {
  margin-top: var(--spacing-md);
  padding: var(--spacing-sm);
  background-color: var(--background-secondary);
  border-radius: var(--border-radius-md);
  display: none;
}

.bkt-demo-container #node-info h4 {
  color: var(--text-primary);
  margin-top: 0;
}

.bkt-demo-container #stats {
  margin-top: var(--spacing-md);
  padding: var(--spacing-sm);
  background-color: var(--background-tertiary);
  border-radius: var(--border-radius-md);
  color: var(--text-primary);
}

/* ===== FSRS FORGETTING CURVES SPECIFIC STYLES ===== */

/* Time controls container - replace inline styles */
.time-controls-container {
  margin-top: var(--spacing-lg);
  padding: var(--spacing-lg);
  background: var(--background-secondary);
  border-radius: var(--border-radius-lg);
  box-shadow: var(--shadow-heavy);
  backdrop-filter: blur(10px);
  border: 1px solid var(--border-light);
}

#time-controls {
  background: var(--background-secondary) !important;
  color: var(--text-primary) !important;
  border: 1px solid var(--border-primary) !important;
  padding: var(--spacing-lg);
  border-radius: var(--border-radius-lg);
  margin-top: var(--spacing-lg);
  box-shadow: var(--shadow-heavy);
}

#time-controls h3,
#time-controls h4 {
  color: var(--text-primary) !important;
  margin-top: 0;
}

/* Time controls button container */
.time-controls-buttons {
  display: flex;
  gap: var(--spacing-sm);
  margin: var(--spacing-md) 0;
  flex-wrap: wrap;
}

/* Time status display */
#time-status {
  color: var(--text-secondary) !important;
  font-size: 14px;
  margin-top: var(--spacing-sm);
}

/* Time manipulation status indicators */
.time-manipulation-active {
  color: var(--error) !important;
}

.time-manipulation-inactive {
  color: var(--success) !important;
}

/* Custom input fields for time controls */
.custom-time-container {
  margin-top: var(--spacing-md);
}

.custom-time-inputs {
  display: flex;
  gap: var(--spacing-sm);
  align-items: center;
  flex-wrap: wrap;
  margin-top: var(--spacing-xs);
}

#custom-days,
#custom-hours {
  background-color: var(--background-primary) !important;
  color: var(--text-primary) !important;
  border: 1px solid var(--border-primary) !important;
  border-radius: var(--border-radius-sm);
  padding: var(--spacing-xs) var(--spacing-sm);
  width: 80px;
}

#custom-days:focus,
#custom-hours:focus {
  border-color: var(--primary) !important;
  outline: none !important;
  box-shadow: 0 0 0 2px rgba(var(--primary), 0.2) !important;
}

/* Time controls action buttons container */
.time-controls-actions {
  margin-top: var(--spacing-md);
  display: flex;
  gap: var(--spacing-sm);
  flex-wrap: wrap;
}

/* Override hardcoded decay summary container styles */
.bkt-demo-container .container[style*="border: 3px solid #e74c3c"] {
  border-color: var(--error) !important;
  background: var(--error-bg) !important;
  color: var(--error) !important;
}

.bkt-demo-container .container[style*="rgba(248, 215, 218, 0.9)"] {
  background: var(--error-bg) !important;
  color: var(--error) !important;
}
.bkt-demo-container .submit-btn.primary {
  background: linear-gradient(45deg, var(--primary), var(--primary-hover)) !important;
}
/* FSRS specific info displays */
.fsrs-info,
.memory-components {
  background-color: var(--background-secondary);
  color: var(--text-primary);
  border: 1px solid var(--border-primary);
  border-radius: var(--border-radius-md);
  padding: var(--spacing-md);
}

/* Override any hardcoded color values in forgetting curves */
.bkt-demo-container [style*="color: #666"],
.bkt-demo-container [style*="color:#666"] {
  color: var(--text-secondary) !important;
}

.bkt-demo-container [style*="color: #e74c3c"],
.bkt-demo-container [style*="color:#e74c3c"] {
  color: var(--error) !important;
}

.bkt-demo-container [style*="color: #27ae60"],
.bkt-demo-container [style*="color:#27ae60"] {
  color: var(--success) !important;
}

/* Decay analysis lists and content */
.bkt-demo-container ul,
.bkt-demo-container li {
  color: var(--text-primary);
}

.bkt-demo-container strong {
  color: var(--text-primary);
}

/* === PLACEHOLDER INTERACTIVE CONTENT === */

.visualization-container {
  background-color: var(--background-secondary);
  border-color: var(--border-primary);
  color: var(--text-secondary);
  width: 80%;
}

/* Make sure inline styles don't override our theme variables */
.visualization-container[style*="background-color"] {
  background-color: var(--background-secondary) !important;
  border-color: var(--border-primary) !important;
  color: var(--text-secondary) !important;
}

/* === RESPONSIVE DESIGN === */
/*--------------------------------------------------------------------*\
6. SUPPORTING CONTENT
\*--------------------------------------------------------------------*/

/* === TABLE STYLING === */

th, td {
  border: 1px solid var(--border-secondary);
  text-align: center;
  padding: var(--spacing-sm);
  color: var(--text-primary);
}

th {
  font-weight: bold;
  background-color: var(--background-tertiary);
  color: var(--text-primary);
}

table caption {
  color: var(--text-primary);
  text-align: center;
}

table caption .footnote {
  color: var(--text-muted);
  text-align: left;
  font-size: smaller;
}

tr:hover {
  font-weight: bold;
  background-color: var(--background-tertiary);
  color: var(--text-primary);
}

/* === EMBEDDED VIDEOS === */

/* YouTube Video Container - matches quiz-container styling */
.youtube-container {
    background: var(--background-primary);
    border: 1px solid var(--border-secondary);
    border-radius: var(--border-radius-md);
    padding: var(--spacing-lg);
    margin: var(--spacing-lg) 0;
    margin-left: auto;
    margin-right: auto;
    transition: all 0.2s ease;
    max-width: 90%;
}

.youtube-container:hover {
    background: var(--background-secondary);
    filter: brightness(1.05);
}

/* YouTube Video Header */
.youtube-header {
    color: var(--text-primary);
    font-size: 1.1rem;
    font-weight: 600;
    margin-bottom: var(--spacing-md);
    text-align: center;
}

/* Responsive Iframe Container - maintains 16:9 aspect ratio */
.youtube-responsive {
    position: relative;
    width: 100%;
    padding-bottom: 56.25%; /* 16:9 aspect ratio */
    height: 0;
    overflow: hidden;
    border-radius: var(--border-radius-sm);
    background: var(--background-primary);
}

.youtube-responsive iframe {
    position: absolute;
    top: 0;
    left: 0;
    width: 100%;
    height: 100%;
    border: none;
    border-radius: var(--border-radius-sm);
}




/*--------------------------------------------------------------------*\
7. RESPONSIVE DESIGN
\*--------------------------------------------------------------------*/

<<<<<<< HEAD
/*========================
=======
/* MCQ Responsive Styles */
@media (max-width: 768px) {
  .mcq-module {
    padding: var(--spacing-md);
  }

  .progress-info {
    flex-direction: column;
    gap: var(--spacing-xs);
  }

  .button-container {
    flex-direction: column;
    gap: var(--spacing-sm);
  }

  .nav-button {
    width: 100%;
  }

  .prev-button {
    order: 2;
  }

  .next-button {
    order: 1;
  }
}

/* Responsive adjustments for visualizations */
@media (max-width: 900px) {
  .visualization-container {
    flex: 1 1 100%;
  }

  .visualization-container .info-box {
    position: relative;
    top: auto;
    left: auto;
    max-width: 100%;
    margin-bottom: var(--spacing-md);
  }

  .visualization-container .slider-container {
    position: relative;
    bottom: auto;
    left: auto;
    margin-top: var(--spacing-md);
  }
}

@media (max-width: 768px) {
  .container {
    padding: var(--spacing-sm);
  }

  .topic-intro,
  .question-content,
  .answer-content {
    padding: var(--spacing-md);
  }
}

/*--------------------------------------------------------------------*\
>>>>>>> 40c1551e
8. THEME STYLES (includes navbar)
/*--------------------------------------------------------------------*\

/* Force navbar end items to the far right */
.navbar-header-items__end {
  margin-left: auto !important;
}

/* Alternative selector in case the above doesn't work */
.navbar-end {
  margin-left: auto !important;
}

/* Ensure the navbar uses full width */
.navbar-brand {
  margin-right: auto !important;
}

.navbar .container-fluid {
  justify-content: space-between !important;
}

/* ========== NAVBAR ICONS ========== */

/* Base icon styling */
.navbar-icon {
    width: 24px;
    height: 24px;
    stroke: currentColor;
    fill: none;
    stroke-width: 1.5;
    stroke-linecap: round;
    stroke-linejoin: round;
    transition: all 0.2s ease;
}


/* Hover effects */
.navbar-icon:hover {
    transform: scale(1.5);
}

/* ========== THEME TOGGLE BUTTON ========== */

.theme-toggle-custom {
    background: none !important;
    border: 1px solid var(--pst-color-border) !important;
    border-radius: 0.375rem !important;
    padding: 0.375rem !important;
    margin-left: 0.5rem !important;
    color: var(--pst-color-text-base) !important;
    cursor: pointer !important;
    display: inline-flex !important;
    align-items: center !important;
    justify-content: center !important;
    transition: all 0.2s ease !important;
    font-size: 1rem !important;
}

.theme-toggle-custom:hover {
    background-color: var(--pst-color-surface) !important;
    transform: scale(1.05) !important;
}

/* ========== COURSE NAVIGATOR ========== */

/* Course navigator button */
.course-nav-toggle {
    background: none !important;
    border: 1px solid var(--pst-color-border) !important;
    border-radius: 0.375rem !important;
    padding: 0.375rem !important;
    margin-left: 0.5rem !important;
    color: var(--pst-color-text-base) !important;
    cursor: pointer !important;
    display: inline-flex !important;
    align-items: center !important;
    justify-content: center !important;
    transition: all 0.2s ease !important;
    font-size: 1rem !important;
}

.course-nav-toggle:hover {
    background-color: var(--pst-color-surface) !important;
    transform: scale(1.05) !important;
}

/* Navigator Panel Overlay */
#course-nav-overlay {
    position: fixed;
    top: 0;
    left: 0;
    width: 100%;
    height: 100%;
    background: rgba(0, 0, 0, 0.5);
    z-index: 9998;
    display: none;
    opacity: 0;
    transition: opacity 0.3s ease;
    backdrop-filter: blur(2px);
}

/* Navigator Panel */
#course-nav-panel {
    position: fixed;
    top: 0;
    right: -400px;
    width: 400px;
    height: 100%;
    background: var(--background-primary, #fff);
    border-left: 1px solid var(--border-primary, #dee2e6);
    box-shadow: -2px 0 10px rgba(0, 0, 0, 0.1);
    z-index: 9999;
    transition: right 0.3s ease;
    overflow-y: auto;
    display: flex;
    flex-direction: column;
    backdrop-filter: blur(10px);
}

/* Navigator Panel Header */
.nav-panel-header {
    padding: 20px;
    border-bottom: 1px solid var(--border-light, #e9ecef);
    background: var(--background-secondary, #f8f9fa);
    position: sticky;
    top: 0;
    z-index: 10;
}

.nav-panel-title-row {
    display: flex;
    justify-content: space-between;
    align-items: center;
}

.nav-panel-title {
    margin: 0;
    color: var(--text-primary, #333);
    font-size: 1.2rem;
}

.nav-panel-close {
    background: none;
    border: none;
    font-size: 1.5rem;
    cursor: pointer;
    color: var(--text-muted, #666);
    padding: 5px;
    border-radius: 4px;
    transition: background-color 0.2s;
}

.nav-panel-close:hover {
    background-color: var(--background-tertiary, #f0f0f0);
}

.nav-search-input {
    width: 100%;
    padding: 8px 12px;
    margin-top: 15px;
    border: 1px solid var(--border-primary, #dee2e6);
    border-radius: 4px;
    background: var(--background-primary, #fff);
    color: var(--text-primary, #333);
    font-size: 14px;
    box-sizing: border-box;
}

.nav-search-input::placeholder {
    color: var(--text-muted, #999);
}

/* Navigator Content */
.nav-content {
    padding: 20px;
    flex: 1;
}

/* Navigation Items */
.nav-item-link {
    display: block;
    padding: 8px 12px;
    color: var(--text-primary, #333);
    text-decoration: none;
    border-radius: 4px;
    margin: 2px 0;
    transition: all 0.2s ease;
    font-size: 14px;
}

.nav-item-link:hover {
    background-color: var(--background-tertiary, #f0f0f0);
    text-decoration: none;
    color: var(--text-primary, #333);
}

/* Remove browser's visited link styling */
.nav-item-link:visited {
    color: var(--text-primary, #333);
}

/* Current page highlighting - MUCH better contrast */
.nav-item-link.current-page {
    background-color: var(--primary, #3498db);
    color: #ffffff;
    font-weight: bold;
}

/* Navigation Section Toggles - Better visibility */
.nav-section-toggle {
    padding: 8px 12px;
    cursor: pointer;
    color: var(--text-primary, #333);
    font-weight: 600;
    border-radius: 4px;
    margin: 2px 0;
    transition: background-color 0.2s;
    font-size: 14px;
    user-select: none;
}

.nav-section-toggle:hover {
    background-color: var(--background-tertiary, #f0f0f0);
}

.nav-arrow-icon {
    width: 16px;
    height: 16px;
    stroke: currentColor;
    fill: none;
    stroke-width: 1.5;
    stroke-linecap: round;
    stroke-linejoin: round;
    display: inline-block;
    margin-right: 8px;
    transition: transform 0.2s ease;
    vertical-align: middle;
}

.nav-section-toggle:hover .nav-arrow-icon {
    transform: scale(1.3);
}

/* ========== INTERACTIVE TOOLS FINDER STYLES ========== */

/* Tools finder button - matches navbar style */
.tools-finder-toggle {
    background: none;
    border: 1px solid var(--border-primary, rgba(255, 255, 255, 0.1));
    color: var(--text-primary);
    cursor: pointer;
    padding: 6px;
    margin: 0 2px;
    border-radius: 4px;
    transition: all 0.2s ease;
    display: flex;
    align-items: center;
    justify-content: center;
    position: relative;
    min-width: 40px;
    height: 40px;
}

.tools-finder-toggle:hover {
    background-color: var(--background-tertiary, rgba(255, 255, 255, 0.1));
}

.tools-finder-toggle:active {
    transform: scale(0.95);
}

/* Ensure icon matches navbar style */
.tools-finder-toggle .navbar-icon {
    width: 20px;
    height: 20px;
    stroke: currentColor;
    fill: none;
    stroke-width: 1.5;
    stroke-linecap: round;
    stroke-linejoin: round;
}

/* Tools overlay */
.tools-overlay {
    position: fixed;
    top: 0;
    left: 0;
    width: 100%;
    height: 100%;
    background-color: rgba(0, 0, 0, 0.5);
    z-index: 9998;
    display: none;
    opacity: 0;
    transition: opacity 0.2s ease;
    backdrop-filter: blur(2px);
}

/* Revison Area pannel */
.tools-panel {
    position: fixed;
    top: 50%;
    left: 50%;
    transform: translate(-50%, -50%) scale(0.95);
    background: var(--background-primary, #ffffff);
    border-radius: 16px;
    box-shadow: 0 20px 40px rgba(0, 0, 0, 0.1), 0 8px 24px rgba(0, 0, 0, 0.08);
    z-index: 9999;
    width: 90%;
    max-width: 600px;
    max-height: 70vh;
    overflow: hidden;
    display: none;
    opacity: 0;
    transition: all 0.2s ease;
    border: 1px solid var(--border-primary, #e1e4e8);
}

/* Panel header */
.tools-panel-header {
    padding: 24px 24px 16px 24px;
    border-bottom: 1px solid var(--border-primary, #e1e4e8);
    background: var(--background-secondary, #f8f9fa);
}

.tools-panel-title-row {
    display: flex;
    justify-content: space-between;
    align-items: center;
    margin-bottom: 8px;
}

.tools-panel-title {
    margin: 0;
    font-size: 20px;
    font-weight: 600;
    color: var(--text-primary);
    display: flex;
    align-items: center;
    gap: 8px;
}

.tools-panel-subtitle {
    margin: 0;
    font-size: 14px;
    color: var(--text-secondary);
    opacity: 0.8;
}

.tools-panel-close {
    background: none;
    border: none;
    font-size: 24px;
    cursor: pointer;
    color: var(--text-secondary);
    padding: 4px 8px;
    border-radius: 6px;
    transition: all 0.2s ease;
    line-height: 1;
}

.tools-panel-close:hover {
    background-color: var(--background-tertiary, #f0f0f0);
    color: var(--text-primary);
    transform: scale(1.1);
}

/* Tools grid */
.tools-grid {
    padding: 24px;
    display: grid;
    grid-template-columns: 1fr;
    gap: 16px;
    max-height: 50vh;
    overflow-y: auto;
}

@media (min-width: 500px) {
    .tools-grid {
        grid-template-columns: repeat(2, 1fr);
    }
}

/* Tool card */
.tool-card {
    display: flex;
    align-items: center;
    padding: 20px;
    background: var(--background-primary, #ffffff);
    border: 2px solid var(--border-primary, #e1e4e8);
    border-radius: 12px;
    text-decoration: none;
    color: var(--text-primary);
    transition: all 0.2s ease;
    cursor: pointer;
    position: relative;
    overflow: hidden;
}

.tool-card:hover {
    border-color: var(--primary, #60a5fa);
    transform: translateY(-2px);
    box-shadow: 0 8px 16px rgba(0, 0, 0, 0.1);
    text-decoration: none;
    color: var(--text-primary);
}

.tool-card:active {
    transform: translateY(0);
}

/* Current tool highlight */
.tool-card.current-tool {
    border-color: var(--primary, #60a5fa);
    background: linear-gradient(135deg, var(--primary, #60a5fa)10, transparent 50%);
    box-shadow: 0 4px 12px rgba(96, 165, 250, 0.2);
}

.tool-card.current-tool .tool-name {
    color: var(--primary, #60a5fa);
    font-weight: 600;
}

/* Tool icon */
.tool-icon {
    font-size: 28px;
    margin-right: 16px;
    flex-shrink: 0;
    width: 48px;
    height: 48px;
    display: flex;
    align-items: center;
    justify-content: center;
    background: var(--background-secondary, #f8f9fa);
    border-radius: 10px;
    transition: all 0.2s ease;
}

.tool-card:hover .tool-icon {
    transform: scale(1.1);
    background: var(--primary, #60a5fa)20;
}

/* Tool content */
.tool-content {
    flex: 1;
    min-width: 0;
}

.tool-name {
    font-size: 16px;
    font-weight: 500;
    color: var(--text-primary);
    margin-bottom: 4px;
    line-height: 1.3;
}

.tool-description {
    font-size: 13px;
    color: var(--text-secondary);
    line-height: 1.4;
    opacity: 0.8;
}

/* Tool arrow */
.tool-arrow {
    font-size: 16px;
    color: var(--text-secondary);
    margin-left: 12px;
    opacity: 0.6;
    transition: all 0.2s ease;
    flex-shrink: 0;
}

.tool-card:hover .tool-arrow {
    opacity: 1;
    transform: translateX(4px);
    color: var(--primary, #60a5fa);
}

/* Dark theme support */
html[data-theme="dark"] .tools-panel {
    background: var(--background-primary);
    border-color: var(--border-primary);
}

html[data-theme="dark"] .tools-panel-header {
    background: var(--background-secondary);
    border-color: var(--border-primary);
}

html[data-theme="dark"] .tool-card {
    background: var(--background-primary);
    border-color: var(--border-primary);
}

html[data-theme="dark"] .tool-card:hover {
    border-color: var(--primary);
}

html[data-theme="dark"] .tool-icon {
    background: var(--background-tertiary);
}

html[data-theme="dark"] .tool-card:hover .tool-icon {
    background: var(--primary)30;
}

/* Smooth scrolling for tools grid */
.tools-grid::-webkit-scrollbar {
    width: 6px;
}

.tools-grid::-webkit-scrollbar-track {
    background: var(--background-secondary, #f1f1f1);
    border-radius: 3px;
}

.tools-grid::-webkit-scrollbar-thumb {
    background: var(--border-primary, #c1c1c1);
    border-radius: 3px;
}

.tools-grid::-webkit-scrollbar-thumb:hover {
    background: var(--border-secondary, #a8a8a8);
}

/* Animation for panel appearance */
@keyframes toolsPanelFadeIn {
    from {
        opacity: 0;
        transform: translate(-50%, -50%) scale(0.9);
    }
    to {
        opacity: 1;
        transform: translate(-50%, -50%) scale(1);
    }
}

/* Accessible focus styles */
.tools-finder-toggle:focus-visible,
.tool-card:focus-visible,
.tools-panel-close:focus-visible {
    outline: 2px solid var(--primary, #60a5fa);
    outline-offset: 2px;
}



/*--------------------------------------------------------------------*\
THEME WIDTH ADJUSTMENTS
WORKING ON
Based on: https://pydata-sphinx-theme.readthedocs.io/en/stable/user_guide/layout.html
\*--------------------------------------------------------------------*/

/* Article content width - official method */
.bd-main .bd-content .bd-article-container {
  max-width: 100%; /* default is 60em */
}

/* Page width for full screen usage - official method */
.bd-page-width {
  max-width: 100%; /* default is 88rem */
}

/* PRIMARY SIDEBAR WIDTH ADJUSTMENTS */
/* Direct CSS targeting for sidebar width (backup approach) */
.bd-sidebar-primary {
  width: 15rem !important;
  max-width: 15rem !important;
  flex: 0 0 15rem !important;
}

/* Adjust navigation link padding for tighter spacing */
.bd-sidebar-primary .nav-link {
  padding: 0.25rem 0.75rem; /* Tighter vertical padding */
}

/* Ensure the main content area takes advantage of extra space */
.bd-main {
  flex-grow: 1;
}

.bd-content {
  flex-grow: 1;
  max-width: none;
}

/* Update your container classes to match */
.container {
  width: 95%;
  max-width: none;
  margin: 0 auto;
}

.bkt-demo-container {
  width: 100%;
  max-width: none;
  margin: 0 auto;
  padding: var(--spacing-lg);
  background: var(--background-primary);
  min-height: 100vh;
  font-family: inherit;
  color: var(--text-primary);
  transition: background-color 0.3s ease, color 0.3s ease;
}


/* ===================================================================
   COMPREHENSIVE DEMO SPECIFIC STYLES
   ================================================================= */



.mcq-main-section h2 {
  color: var(--text-primary);
  margin-bottom: var(--spacing-md);
  font-size: 1.5rem;
}

/* Question Selection Info */
.question-selection-info {
  background: var(--info-bg);
  border: 1px solid var(--info);
  border-left: 4px solid var(--info);
  border-radius: var(--border-radius-sm);
  padding: var(--spacing-md);
  margin-bottom: var(--spacing-md);
  padding-top: var(--spacing-sm);

}

.question-selection-info h4 {
  color: var(--info);
  margin-bottom: var(--spacing-sm);
}

.question-selection-info p {
  margin: var(--spacing-xs) 0;
  color: var(--text-primary);
}



.graph-section h3 {
  color: var(--text-primary);
  margin-bottom: var(--spacing-sm);
}

.graph-container {
  position: relative;
  width: 100%;
  height: 400px;
  border: 1px solid var(--border-primary);
  border-radius: var(--border-radius-md);
  background-color: var(--background-secondary);
}

.graph-loading {
  position: absolute !important;  /* Make sure it's positioned relative to graph container */
  top: 0;
  left: 0;
  right: 0;
  bottom: 0;
  background-color: var(--background-secondary);
  display: flex;
  flex-direction: column;
  align-items: center;
  justify-content: center;
  z-index: 10;
  border-radius: var(--border-radius-md);
}

.graph-loading-spinner {
  width: 40px;
  height: 40px;
  border: 4px solid var(--border-light);
  border-top: 4px solid var(--primary);
  border-radius: 50%;
  animation: spin 1s linear infinite;
  margin-bottom: var(--spacing-md);
}

.graph-loading-text {
  color: var(--text-secondary);
  font-size: 14px;
}

@keyframes spin {
  0% { transform: rotate(0deg); }
  100% { transform: rotate(360deg); }
}

/* Hide loading when graph is ready */
.graph-container.loaded .graph-loading {
  display: none;
}
/* Skills and Time Section */
.skills-time-section {
  display: flex;
  flex-direction: column;
  gap: var(--spacing-lg);
}

.skills-panel, .time-panel {
  background: var(--background-primary);
  border: 1px solid var(--border-primary);
  border-radius: var(--border-radius-md);
  padding: var(--spacing-lg);
  flex: 1;
}

.skills-panel h3, .time-panel h3 {
  color: var(--text-primary);
  margin-bottom: var(--spacing-md);
  font-size: 1.2rem;
}

/* Skills Display */
.skill-item {
  display: flex;
  justify-content: space-between;
  align-items: center;
  padding: var(--spacing-sm) 0;
  border-bottom: 1px solid var(--border-secondary);
}

.skill-item:last-child {
  border-bottom: none;
}

.skill-name {
  font-weight: 500;
  color: var(--text-primary);
  font-size: 0.9rem;
  flex: 1;
}

.skill-bar {
  width: 100px;
  height: 20px;
  background: var(--background-secondary);
  border-radius: 10px;
  overflow: hidden;
  margin: 0 var(--spacing-sm);
  border: 1px solid var(--border-secondary);
}

.skill-fill {
  height: 100%;
  background: linear-gradient(90deg, var(--error), var(--warning), var(--success));
  transition: width 0.3s ease;
  border-radius: 9px;
}

.skill-value {
  font-weight: 600;
  color: var(--text-primary);
  font-size: 0.85rem;
  min-width: 40px;
  text-align: right;
}

/* Time Controls */
.time-controls {
  display: flex;
  flex-direction: column;
  gap: var(--spacing-sm);
}

.time-button {
  padding: var(--spacing-sm) var(--spacing-md);
  border: 1px solid var(--border-primary);
  background: var(--background-primary);
  color: var(--text-primary);
  border-radius: var(--border-radius-sm);
  cursor: pointer;
  transition: all 0.2s ease;
  font-size: 0.9rem;
  text-align: left;
}

.time-button:hover {
  background: var(--primary);
  color: var(--text-on-primary);
  border-color: var(--primary);
  transform: translateY(-1px);
}

.time-button:active {
  transform: translateY(0);
}

#time-status {
  background: var(--background-secondary);
  padding: var(--spacing-sm);
  border-radius: var(--border-radius-sm);
  border: 1px solid var(--border-secondary);
  font-size: 0.85rem;
  line-height: 1.4;
}

/* Session Info */
.session-info {
  background: var(--background-secondary);
  border: 1px solid var(--border-primary);
  border-radius: var(--border-radius-md);
  padding: var(--spacing-md);
  grid-column: 1 / 3;
}

#session-progress {
  color: var(--text-primary);
  font-weight: 500;
}

/* MCQ Results */
.mcq-result {
  padding: var(--spacing-lg);
  border-radius: var(--border-radius-md);
  margin-top: var(--spacing-md);
}

.result-header.correct {
  background: var(--success-bg);
  border: 1px solid var(--success);
  color: var(--success);
  padding: var(--spacing-md);
  border-radius: var(--border-radius-sm);
  margin-bottom: var(--spacing-md);
}

.result-header.incorrect {
  background: var(--error-bg);
  border: 1px solid var(--error);
  color: var(--error);
  padding: var(--spacing-md);
  border-radius: var(--border-radius-sm);
  margin-bottom: var(--spacing-md);
}

.result-content p {
  margin: var(--spacing-sm) 0;
  color: var(--text-primary);
}

/* Breakdown Styles */


.breakdown-section h3 {
  color: var(--warning);
  margin-bottom: var(--spacing-md);
}

.step-progress h4 {
  color: var(--text-primary);
  margin-bottom: var(--spacing-md);
  margin-top: var(--spacing-md);
  font-size: 1.1rem;
}

.breakdown-question {
  background: var(--background-primary);
  padding: var(--spacing-md);
  border-radius: var(--border-radius-sm);
  margin-bottom: var(--spacing-md);
  border: 1px solid var(--border-primary);
}

.breakdown-options {
  display: flex;
  flex-direction: column;
  gap: var(--spacing-sm);
  margin-bottom: var(--spacing-md);
}


.step-result {
  background-color: var(--background-secondary);
  border-radius: var(--border-radius-md);
  padding: var(--spacing-lg);
  margin: var(--spacing-md) 0;
  box-shadow: var(--shadow-light);
}

.step-result.correct {
  background: var(--success-bg);
  border: 1px solid var(--success);
  color: var(--success);
  border-left: 4px solid var(--success);
}

.step-result.incorrect {
  background: var(--error-bg);
  border: 1px solid var(--error);
  color: var(--error);
  border-left: 4px solid var(--error);
}

.breakdown-complete {
  text-align: center;
  padding: var(--spacing-xl);
  background: var(--success-bg);
  border: 1px solid var(--success);
  border-radius: var(--border-radius-md);
}

.breakdown-complete h3 {
  color: var(--success);
  margin-bottom: var(--spacing-md);
}

/* Session Complete Modal */
.session-complete {
  position: fixed;
  top: 50%;
  left: 50%;
  transform: translate(-50%, -50%);
  background: var(--background-primary);
  border: 2px solid var(--success);
  border-radius: var(--border-radius-lg);
  padding: var(--spacing-xl);
  max-width: 800px;
  width: 90%;
  max-height: 90vh;
  overflow-y: auto;
  z-index: 1000;
  box-shadow: 0 10px 30px rgba(0, 0, 0, 0.3);
}

.session-complete::before {
  content: '';
  position: fixed;
  top: 0;
  left: 0;
  width: 100%;
  height: 100%;
  background: rgba(0, 0, 0, 0.5);
  z-index: -1;
}

.session-complete h2 {
  color: var(--success);
  text-align: center;
  margin-bottom: var(--spacing-lg);
  font-size: 2rem;
}

/* Session Statistics */
.session-stats {
  display: grid;
  grid-template-columns: repeat(auto-fit, minmax(200px, 1fr));
  gap: var(--spacing-md);
  margin: var(--spacing-lg) 0;
}

.stat-card {
  background: var(--background-secondary);
  border: 1px solid var(--border-primary);
  border-radius: var(--border-radius-md);
  padding: var(--spacing-md);
  text-align: center;
}

.stat-card h4 {
  color: var(--text-secondary);
  font-size: 0.9rem;
  margin-bottom: var(--spacing-sm);
  text-transform: uppercase;
  letter-spacing: 0.5px;
}

.stat-value {
  font-size: 2rem;
  font-weight: bold;
  color: var(--primary);
  line-height: 1;
}

.skill-improvements {
  margin-top: var(--spacing-lg);
  padding-top: var(--spacing-lg);
  border-top: 1px solid var(--border-primary);
}

.skill-improvements h3 {
  color: var(--text-primary);
  margin-bottom: var(--spacing-md);
}


/* Enhanced Button Styles for Demo */


.submit-btn.primary:hover {
  transform: translateY(-2px);
  box-shadow: 0 4px 15px rgba(var(--primary-rgb), 0.3);
}

.submit-btn.secondary {
  background: var(--background-secondary);
  border: 2px solid var(--border-primary);
  color: var(--text-primary);
  margin-left: var(--spacing-sm);
}

.submit-btn.secondary:hover {
  background: var(--background-primary);
  border-color: var(--primary);
  color: var(--primary);
}



.skills-time-section {
  grid-column: 2 / 3;
  grid-row: 1 / 3;
  display: flex;
  flex-direction: column;
  gap: 20px;
}

.skills-panel, .time-panel {
  background: var(--background-primary);
  border: 1px solid var(--border-primary);
  border-radius: var(--border-radius-md);
  padding: 20px;
  flex: 1;
}

.session-info {
  grid-column: 1 / 3;
  grid-row: 3 / 4;
  background: var(--background-secondary);
  border: 1px solid var(--border-primary);
  border-radius: var(--border-radius-md);
  padding: 15px;
  max-height: 120px;
  overflow-y: auto;
}

.question-selection-info {
  background: var(--background-secondary);
  padding: 15px;
  border-radius: var(--border-radius-sm);
  margin-bottom: 15px;
  border-left: 4px solid var(--primary);
}

.skill-item {
  display: flex;
  justify-content: space-between;
  align-items: center;
  padding: 8px 0;
  border-bottom: 1px solid var(--border-secondary);
}



.skill-fill {
  height: 100%;
  background: #750F8C;
  transition: width 0.3s ease;
}

.time-controls {
  display: flex;
  flex-direction: column;
  gap: var(--spacing-sm);
}

.time-button {
  padding: 8px 12px;
  border: 1px solid var(--border-primary);
  background: var(--background-primary);
  color: var(--text-primary);
  border-radius: var(--border-radius-sm);
  cursor: pointer;
  transition: all 0.2s ease;
}

.time-button:hover {
  background: var(--primary);
  color: var(--text-on-primary);
}

.graph-container {
  width: 100%;
  height: 350px;
  border: 1px solid var(--border-primary);
  border-radius: var(--border-radius-sm);
}

.session-stats {
  display: grid;
  grid-template-columns: repeat(auto-fit, minmax(200px, 1fr));
  gap: 15px;
  margin-top: 15px;
}

.stat-card {
  background: var(--background-primary);
  padding: 15px;
  border-radius: var(--border-radius-sm);
  border: 1px solid var(--border-primary);
  text-align: center;
}

.session-complete {
  text-align: center;
  padding: 40px;
  background: var(--success-bg);
  border: 2px solid var(--success);
  border-radius: var(--border-radius-md);
  margin: 20px 0;
}


.secondary-layout {
  display: flex;
  gap: var(--spacing-lg);
  margin-top: var(--spacing-lg);
}

.skills-section,
.time-section {
  flex: 1;
}

/* Skills specific styling that doesn't conflict */
.skill-progress-item {
  display: flex;
  justify-content: space-between;
  align-items: center;
  padding: var(--spacing-sm) 0;
  border-bottom: 1px solid var(--border-secondary);
}

.skill-progress-bar {
  width: 100px;
  height: 20px;
  background: var(--background-secondary);
  border-radius: 10px;
  overflow: hidden;
  margin: 0 var(--spacing-sm);
  border: 1px solid var(--border-secondary);
}

.skill-progress-fill {
  height: 100%;
  background: linear-gradient(90deg, var(--error), var(--warning), var(--success));
  transition: width 0.3s ease;
}

/* Time controls using existing button classes */
.time-controls {
  display: flex;
  flex-direction: column;
  gap: var(--spacing-sm);
}


/* Base math content styling */
.math-content {
  /* Typography - uses your existing Computer Modern import */
  font-family: 'Computer Modern Serif', 'Times New Roman', serif;
  font-size: 1.05em;
  line-height: 1.65;

  /* Colors - uses your CSS variables */
  color: var(--text-primary);

  /* Spacing - uses your variables */
  margin: var(--spacing-sm) 0;
  padding: var(--spacing-xs) var(--spacing-sm);

  /* Visual enhancement */
  border-radius: var(--border-radius-sm);
  background-color: var(--background-secondary);
  border-left: 3px solid var(--primary);

  /* Subtle shadow for depth */
  box-shadow: var(--shadow-light);

  /* Smooth transitions */
  transition: all 0.2s ease;
}


/*====================================================================*\
SIMPLE BREAKDOWN COMPLETION STYLING
\*====================================================================*/

.breakdown-complete-enhanced {
  text-align: center;
  padding: var(--spacing-xl);
  border-radius: var(--border-radius-lg);
  margin: var(--spacing-lg) 0;
  box-shadow: var(--shadow-medium);
  animation: slideInUp 0.5s ease-out;
}

.breakdown-complete-enhanced h3 {
  font-size: 1.8em;
  margin-bottom: var(--spacing-lg);
  color: var(--text-primary);
}

/* Score display */
.completion-stats {
  margin: var(--spacing-lg) 0;
}

.score-display {
  display: flex;
  flex-direction: column;
  align-items: center;
  gap: var(--spacing-sm);
}

.score-number {
  font-size: 3em;
  font-weight: bold;
  color: var(--text-primary);
  text-shadow: 2px 2px 4px rgba(0,0,0,0.1);
}

.score-details {
  font-size: 1.1em;
  color: var(--text-secondary);
  font-weight: 500;
}

/* Completion message */
.completion-message {
  font-size: 1.3em;
  font-weight: 500;
  margin: var(--spacing-lg) 0;
  color: var(--text-primary);
}

/* BKT updates info */
.bkt-updates {
  margin: var(--spacing-md) 0;
  padding: var(--spacing-sm);
  background-color: var(--info-bg);
  border-radius: var(--border-radius-sm);
  color: var(--info);
  font-weight: 500;
}

/* Single action button */
.completion-actions {
  margin: var(--spacing-xl) 0;
}

.completion-actions .primary-btn {
  background-color: var(--primary);
  color: white;
  border: none;
  padding: var(--spacing-md) var(--spacing-xl);
  border-radius: var(--border-radius-md);
  font-size: 1.1em;
  font-weight: 600;
  cursor: pointer;
  transition: all 0.3s ease;
  box-shadow: var(--shadow-light);
}

.completion-actions .primary-btn:hover {
  background-color: var(--primary-hover);
  transform: translateY(-2px);
  box-shadow: var(--shadow-medium);
}

/* Completion summary */
.completion-summary {
  margin-top: var(--spacing-xl);
  padding: var(--spacing-lg);
  background-color: var(--background-primary);
  border-radius: var(--border-radius-md);
  border: 1px solid var(--border-primary);
  text-align: left;
}

.completion-summary p {
  font-weight: 600;
  margin-bottom: var(--spacing-md);
  color: var(--text-primary);
}

.completion-summary ul {
  list-style: none;
  padding: 0;
  margin: 0;
}

.completion-summary li {
  padding: var(--spacing-sm);
  margin-bottom: var(--spacing-xs);
  background-color: var(--background-secondary);
  border-radius: var(--border-radius-sm);
  border-left: 3px solid var(--border-secondary);
  font-size: 0.95em;
  line-height: 1.4;
}

.completion-summary li:last-child {
  margin-bottom: 0;
}

/* Simple slide-in animation */
@keyframes slideInUp {
  from {
    opacity: 0;
    transform: translateY(30px);
  }
  to {
    opacity: 1;
    transform: translateY(0);
  }
}


/* Dark theme specific adjustments */
html[data-theme="dark"] .breakdown-complete-enhanced {
  box-shadow: var(--shadow-heavy);
}

html[data-theme="dark"] .score-number {
  text-shadow: 2px 2px 4px rgba(0,0,0,0.3);
}




/*====================================================================*\
PROGRESSIVE BREAKDOWN STYLING
\*====================================================================*/

/* Original question reminder */
.original-question-reminder {
  background-color: var(--info-bg);
  border: 2px solid var(--info);
  border-radius: var(--border-radius-md);
  padding: var(--spacing-lg);
  margin-bottom: var(--spacing-lg);
}

.original-question-reminder h4 {
  color: var(--info);
  margin-bottom: var(--spacing-md);
}

.original-question-text {
  font-size: 1.1em;
  font-weight: 500;
  margin-bottom: var(--spacing-md);
  color: var(--text-primary);
}

.original-options-reminder {
  display: flex;
  flex-direction: column;
  gap: var(--spacing-xs);
}

.option-reminder {
  padding: var(--spacing-sm);
  background-color: var(--background-primary);
  border-radius: var(--border-radius-sm);
  border-left: 3px solid var(--border-light);
}

.option-reminder.was-selected {
  border-left-color: var(--primary);
  background-color: var(--primary-light);
  font-weight: 500;
}

/* Breakdown step containers */
.breakdown-step {
  margin-bottom: var(--spacing-sm);
  border-radius: var(--border-radius-md);
  overflow: hidden;
  box-shadow: var(--shadow-light);
}

.breakdown-step.completed {
  background-color: var(--success-bg);
  border: 2px solid var(--success);
}

.breakdown-step.current {
  background-color: var(--background-secondary);
  border: 2px solid var(--primary);
}

/* Step headers */
.step-header {
  display: flex;
  justify-content: space-between;
  align-items: center;
  margin-bottom: var(--spacing-md);
  margin-top: var(--spacing-md);
  padding-bottom: var(--spacing-sm);
  padding-top: var(--spacing-md);
  border-bottom: 1px solid var(--border-light);
}

.step-header.completed {
  background-color: var(--success);
  color: white;
  padding-top: var(--spacing-md);
}

.step-header.current {
  background-color: var(--primary);
  color: white;
  display: flex;
  justify-content: space-between;
  align-items: center;
  padding-top: var(--spacing-md);
}

.step-progress {
  font-size: 0.9em;
  opacity: 0.9;
}

/* Step questions */
.step-question {
  padding: var(--spacing-md);
  font-size: 1.05em;
  line-height: 1.6;
}

.step-question.completed {
  background-color: var(--background-primary);
}

.step-question.current {
  background-color: var(--background-primary);
  border-bottom: 2px solid var(--primary);
}

/* Step options */
.step-options {
  padding: var(--spacing-md);
}

.step-options.completed .option-display {
  padding: var(--spacing-sm);
  margin-bottom: var(--spacing-xs);
  border-radius: var(--border-radius-sm);
  background-color: var(--background-secondary);
}

.step-options.completed .option-display.was-selected {
  background-color: var(--primary-light);
  border-left: 4px solid var(--primary);
  font-weight: 500;
}

.step-options.completed .option-display.correct-answer {
  background-color: var(--success-bg);
  border-left: 4px solid var(--success);
  color: var(--text-primary);
}

.step-options.completed .option-display.was-selected.correct-answer {
  background-color: var(--success);
  color: white;
  border-left-color: var(--success);
}

/* Current step options (interactive buttons) */
.step-options.current {
  display: flex;
  flex-direction: column;
  gap: var(--spacing-sm);
}

.step-options.current .mcq-option {
  background-color: var(--background-primary);
  border: 2px solid var(--border-primary);
  padding: var(--spacing-md);
  border-radius: var(--border-radius-sm);
  cursor: pointer;
  transition: all 0.2s ease;
  text-align: left;
  font-size: 1em;
}

.step-options.current .mcq-option:hover {
  border-color: var(--primary);
  background-color: var(--primary-light);
}

.step-options.current .mcq-option.selected {
  border-color: var(--primary);
  background-color: var(--primary);
  color: white;
}

.step-options.current .mcq-option:disabled {
  opacity: 0.6;
  cursor: not-allowed;
}

/* Step explanations */
.step-explanation {
  padding: var(--spacing-md);
  border-radius: 0 0 var(--border-radius-md) var(--border-radius-md);
  line-height: 1.6;
}

.step-explanation.completed.correct {
  background-color: var(--success-bg);
  border-top: 2px solid var(--success);
  color: var(--text-primary);
}

.step-explanation.completed.incorrect {
  background-color: var(--error-bg);
  border-top: 2px solid var(--error);
  color: var(--text-primary);
}

/* Step results (for current step) */
.step-result {
  margin-top: var(--spacing-md);
  padding: var(--spacing-md);
  border-radius: var(--border-radius-sm);
  line-height: 1.6;
}

.step-result.correct {
  background-color: var(--success-bg);
  border-left: 4px solid var(--success);
}

.step-result.incorrect {
  background-color: var(--error-bg);
  border-left: 4px solid var(--error);
}

/* Submit button for current step */
#breakdown-submit {
  margin: var(--spacing-md);
  background-color: var(--primary);
  color: white;
  border: none;
  padding: var(--spacing-md) var(--spacing-lg);
  border-radius: var(--border-radius-sm);
  cursor: pointer;
  font-size: 1em;
  font-weight: 500;
  transition: all 0.2s ease;
}

#breakdown-submit:hover:not(:disabled) {
  background-color: var(--primary-hover);
  transform: translateY(-1px);
}

#breakdown-submit:disabled {
  opacity: 0.6;
  cursor: not-allowed;
  transform: none;
}

/* Continue buttons */
.continue-btn {
  background-color: var(--secondary);
  color: white;
  border: none;
  padding: var(--spacing-sm) var(--spacing-md);
  border-radius: var(--border-radius-sm);
  cursor: pointer;
  margin-top: var(--spacing-md);
  transition: all 0.2s ease;
}

.continue-btn:hover {
  background-color: var(--secondary-hover);
}

/* Breakdown complete message */
.breakdown-complete {
  text-align: center;
  padding: var(--spacing-xl);
  background-color: var(--success-bg);
  border: 2px solid var(--success);
  border-radius: var(--border-radius-lg);
  margin: var(--spacing-lg) 0;
}

.breakdown-complete h3 {
  color: var(--success);
  margin-bottom: var(--spacing-md);
}



/*====================================================================*\
MATH TEXT WRAPPING AND OVERFLOW FIXES
\*====================================================================*/

.MathJax,
mjx-container {
  overflow-x: visible !important;
  overflow-y: visible !important;
  max-width: 100%;
  /* Allow natural line breaking for text in math */
  white-space: normal !important;
  word-wrap: break-word !important;
}
/* For math expressions with \text{}, allow them to wrap */
mjx-mtext {
  white-space: normal !important;
  word-wrap: break-word !important;
  line-height: 1.4 !important;
}

/* Option buttons - no scrollbars, allow wrapping */
.mcq-option {
  white-space: normal !important;
  word-wrap: break-word !important;
  overflow: visible !important;
  text-align: left;
  padding: var(--spacing-md);
  min-height: 44px;
  line-height: 1.4;
  /* Allow content to expand vertically instead of scrolling */
  height: auto !important;
}

/* Specifically fix math in option buttons */
.mcq-option .MathJax,
.mcq-option mjx-container {
  overflow: visible !important;
  white-space: normal !important;
  display: inline !important;
  max-width: none !important;
}

/* Fix explanation wrapping in breakdowns */
.step-result p,
.step-explanation,
.breakdown-complete-enhanced p {
  white-space: normal !important;
  word-wrap: break-word !important;
  overflow-wrap: break-word !important;
  overflow: visible !important;
  line-height: 1.6;
  /* Remove any max-width constraints */
  max-width: none !important;
}

/* Ensure containers don't constrain their content */
.step-result,
.step-explanation.completed {
  overflow: visible !important;
  word-wrap: break-word !important;
}

/* Question containers - allow natural flow */
.mcq-question,
.step-question,
.breakdown-question,
.original-question-text {
  overflow: visible !important;
  white-space: normal !important;
  word-wrap: break-word !important;
  line-height: 1.6;
}

/* Force visible overflow for all breakdown content */
.breakdown-step,
.breakdown-content {
  overflow: visible !important;
}

/* Selection highlighting - keep this working */
.mcq-option.selected {
  background-color: var(--primary) !important;
  color: white !important;
  border-color: var(--primary) !important;
  font-weight: 600;
}

.mcq-option:hover:not(.selected):not(:disabled) {
  background-color: var(--primary-light);
  border-color: var(--primary);
}

/* Main question explanation in displayResult() */
.result-content p,
.result-content strong,
.mcq-result .result-content p {
  white-space: normal !important;
  word-wrap: break-word !important;
  overflow-wrap: break-word !important;
  overflow: visible !important;
  line-height: 1.6 !important;
  max-width: none !important;
  width: auto !important;
}

/* Breakdown step explanations - completed steps */
.step-explanation.completed,
.step-explanation.completed strong,
.breakdown-step.completed .step-explanation {
  white-space: normal !important;
  word-wrap: break-word !important;
  overflow-wrap: break-word !important;
  overflow: visible !important;
  line-height: 1.6 !important;
  max-width: none !important;
  width: auto !important;
}

/* Breakdown step results - current step explanations */
.step-result,
.step-result p,
.step-result strong,
div[id^="breakdown-result-"] {
  white-space: normal !important;
  word-wrap: break-word !important;
  overflow-wrap: break-word !important;
  overflow: visible !important;
  line-height: 1.6 !important;
  max-width: none !important;
  width: auto !important;
}

/* All explanation containers - catch-all */
[class*="explanation"],
[class*="result"],
.mcq-result,
.breakdown-complete-enhanced p {
  white-space: normal !important;
  word-wrap: break-word !important;
  overflow-wrap: break-word !important;
  overflow: visible !important;
  line-height: 1.6 !important;
  max-width: none !important;
  width: auto !important;
}

/* Force MathJax in explanations to wrap properly */
.result-content .MathJax,
.step-explanation .MathJax,
.step-result .MathJax,
[class*="explanation"] .MathJax,
[class*="result"] .MathJax {
  white-space: normal !important;
  word-wrap: break-word !important;
  overflow-wrap: break-word !important;
  overflow: visible !important;
  max-width: 100% !important;
  display: inline-block !important;
}

/* Ensure parent containers don't constrain text */
.mcq-result,
.breakdown-step,
.breakdown-content,
#breakdown-content {
  overflow: visible !important;
  word-wrap: break-word !important;
  max-width: none !important;
  width: auto !important;
}

/* Remove any fixed widths or constraints */
.result-content,
.step-explanation,
.step-result,
.breakdown-complete-enhanced {
  max-width: none !important;
  width: auto !important;
  overflow: visible !important;
  box-sizing: border-box !important;
}



/*====================================================================*\
ENHANCED OPTION HIGHLIGHTING (fixes selection visibility)
\*====================================================================*/

/* Make sure selected options are clearly visible */
.mcq-option.selected {
  background-color: var(--primary) !important;
  color: white !important;
  border-color: var(--primary) !important;
  font-weight: 600;
  transform: translateY(-1px);
  box-shadow: var(--shadow-medium);
}

.step-options.current .mcq-option.selected {
  background-color: var(--primary) !important;
  color: white !important;
  border: 2px solid var(--primary) !important;
}

/* Hover states for better UX */
.mcq-option:hover:not(.selected):not(:disabled) {
  background-color: var(--primary-light);
  border-color: var(--primary);
  cursor: pointer;
  transform: translateY(-1px);
}

/* Disabled state styling */
.mcq-option:disabled {
  opacity: 0.6;
  cursor: not-allowed;
  transform: none !important;
}

/* Focus states for accessibility */
.mcq-option:focus {
  outline: 2px solid var(--primary);
  outline-offset: 2px;
}


/* Responsive adjustments  */
@media (max-width: 768px) {
  .math-question-module .question-content {
    padding: var(--spacing-md);
  }

  .math-question-module .answer-content {
    padding: var(--spacing-md);
  }

  .math-question-module .category-box {
    min-width: 150px;
  }
  .mcq-module {
    padding: var(--spacing-md);
  }

  .progress-info {
    flex-direction: column;
    gap: var(--spacing-xs);
  }

  .button-container {
    flex-direction: column;
    gap: var(--spacing-sm);
  }

  .nav-button {
    width: 100%;
  }

  .prev-button {
    order: 2;
  }

  .next-button {
    order: 1;
  }

  .container {
    padding: var(--spacing-sm);
  }

  .topic-intro,
  .question-content,
  .answer-content {
    padding: var(--spacing-md);
  }

  /* FSRS responsive adjustments */
  #time-controls {
    background: var(--background-secondary) !important;
    color: var(--text-primary) !important;
    padding: var(--spacing-md);
  }

  .time-controls-buttons {
    flex-direction: column;
    gap: var(--spacing-sm);
  }

  .time-controls-buttons button {
    width: 100%;
  }

  .custom-time-inputs {
    flex-direction: column;
    align-items: stretch;
  }

  #custom-days,
  #custom-hours {
    width: 100%;
    background-color: var(--background-primary) !important;
    color: var(--text-primary) !important;
    border-color: var(--border-primary) !important;
  }

  .time-controls-actions {
    flex-direction: column;
  }

  .time-controls-actions button {
    width: 100%;
  }
    .bkt-demo-container {
    padding: var(--spacing-sm);
  }

  .bkt-demo-container h1 {
    font-size: 1.8em;
  }

  .bkt-demo-container .legend-item {
    margin-bottom: var(--spacing-sm);
  }

  .bkt-demo-container #graph-container {
    height: 350px !important;
  }

  .bkt-demo-container .graph-loading-spinner {
    width: 25px !important;
    height: 25px !important;
    border-width: 2px !important;
  }

  .bkt-demo-container .graph-loading-text {
    font-size: 12px !important;
  }

  .bkt-demo-container #controls {
    display: flex;
    flex-direction: column;
    gap: var(--spacing-sm);
  }

  .bkt-demo-container #controls label,
  .bkt-demo-container #controls select,
  .bkt-demo-container #controls button {
    width: 100%;
    margin: 0;
  }

    .demo-layout {
    padding: var(--spacing-md);
    gap: var(--spacing-md);
  }

  .skills-time-section {
    flex-direction: column;
  }

  .session-stats {
    grid-template-columns: repeat(2, 1fr);
  }

  .session-complete {
    padding: var(--spacing-lg);
    width: 95%;
  }

  .stat-value {
    font-size: 1.5rem;
  }
      #course-nav-panel {
      width: 90% !important;
      right: -90% !important;
  }
  .breakdown-complete-enhanced {
    padding: var(--spacing-lg);
  }

  .score-number {
    font-size: 2.5em;
  }

  .completion-message {
    font-size: 1.2em;
  }

  .completion-actions .primary-btn {
    width: 100%;
    max-width: 300px;
  }

  .completion-summary {
    padding: var(--spacing-md);
  }

  .breakdown-step {
    margin-bottom: var(--spacing-lg);
  }

  .step-header.current {
    flex-direction: column;
    align-items: flex-start;
    gap: var(--spacing-xs);
  }

  .step-options.current .mcq-option {
    padding: var(--spacing-sm);
    font-size: 0.95em;
  }

  .original-question-reminder {
    padding: var(--spacing-md);
  }

  .mcq-option {
    font-size: 0.95em;
    padding: var(--spacing-sm);
    line-height: 1.3;
  }

  /* Slightly smaller math on mobile but still no scrollbars */
  .MathJax {
    font-size: 0.9em;
  }
}

/* BKT Demo Responsive Design */
@media (max-width: 1024px) {
  .bkt-demo-container .main-layout {
    flex-direction: column;
  }

  .bkt-demo-container .bkt-section,
  .bkt-demo-container .graph-section {
    max-width: none;
  }

  .bkt-demo-container #graph-container {
    height: 400px !important;
  }

  .bkt-demo-container .graph-loading-spinner {
    width: 30px !important;
    height: 30px !important;
    border-width: 3px !important;
  }

  .bkt-demo-container .graph-loading-text {
    font-size: 14px !important;
  }
}


/* Responsive adjustments for visualizations */
@media (max-width: 900px) {
  .visualization-container {
    flex: 1 1 100%;
  }

  .visualization-container .info-box {
    position: relative;
    top: auto;
    left: auto;
    max-width: 100%;
    margin-bottom: var(--spacing-md);
  }

  .visualization-container .slider-container {
    position: relative;
    bottom: auto;
    left: auto;
    margin-top: var(--spacing-md);
  }
}



/* Dark theme navigation items */
html[data-theme="dark"] .nav-item-link {
    color: var(--text-primary) !important;
}

html[data-theme="dark"] .nav-item-link:hover {
    background-color: var(--background-tertiary) !important;
    color: var(--text-primary) !important;
}

/* Dark theme current page - High contrast */
html[data-theme="dark"] .nav-item-link.current-page {
    background-color: var(--primary, #60a5fa) !important;
    color: #000000 !important;
    font-weight: bold !important;
}

/* Dark theme section toggles */
html[data-theme="dark"] .nav-section-toggle {
    color: var(--text-primary) !important;
}

html[data-theme="dark"] .nav-section-toggle:hover {
    background-color: var(--background-tertiary) !important;
}
/* ========== SCROLLBAR STYLING ========== */

#course-nav-panel::-webkit-scrollbar {
    width: 6px;
}

#course-nav-panel::-webkit-scrollbar-track {
    background: var(--background-secondary, #f1f1f1);
}

#course-nav-panel::-webkit-scrollbar-thumb {
    background: var(--border-primary, #c1c1c1);
    border-radius: 3px;
}

#course-nav-panel::-webkit-scrollbar-thumb:hover {
    background: var(--border-secondary, #a8a8a8);
}


/* Responsive adjustments - match YouTube container */
@media (max-width: 992px) {
    .quiz-container,
    .math-question-module {
        padding: var(--spacing-md);
        margin: var(--spacing-md) var(--spacing-sm);
    }
}
/* Responsive adjustments */
@media (max-width: 992px) {
    .youtube-container {
        padding: var(--spacing-md);
        margin: var(--spacing-md) var(--spacing-sm);
    }

    .youtube-header {
        font-size: 1rem;
    }
}

/* Responsive design */
@media (max-width: 640px) {
    .tools-panel {
        width: 95%;
        max-width: none;
        margin: 20px;
    }

    .tools-grid {
        grid-template-columns: 1fr;
        padding: 16px;
        gap: 12px;
    }

    .tools-panel-header {
        padding: 20px 16px 12px 16px;
    }

    .tool-card {
        padding: 16px;
    }

    .tool-icon {
        font-size: 24px;
        width: 40px;
        height: 40px;
        margin-right: 12px;
    }

    .tool-name {
        font-size: 15px;
    }

    .tool-description {
        font-size: 12px;
    }
}

/* Responsive sidebar adjustments */
@media (max-width: 1200px) {
  .bd-sidebar-primary {
    width: 10rem !important;
    max-width: 10rem !important;
    flex: 0 0 10rem !important;
  }
}

/* On tablets, make it even smaller */
@media (max-width: 992px) {
  .bd-sidebar-primary {
    width: 8rem !important;
    max-width: 8rem !important;
    flex: 0 0 8rem !important;
    font-size: 0.8rem;
  }
}

/* Responsive Design */
@media (max-width: 1200px) {
  .demo-layout {
    grid-template-columns: 1fr;
    grid-template-rows: auto auto auto auto;
  }

  .mcq-main-section {
    grid-column: 1;
    grid-row: 1;
    max-height: none;
  }

  .graph-section {
    grid-column: 1;
    grid-row: 2;
  }

  .skills-time-section {
    grid-column: 1;
    grid-row: 3;
    flex-direction: row;
    gap: var(--spacing-md);
  }

  .session-info {
    grid-column: 1;
    grid-row: 4;
  }
}<|MERGE_RESOLUTION|>--- conflicted
+++ resolved
@@ -459,6 +459,397 @@
 }
 
 
+/*--------------------------------------------------------------------*\
+5. INTERACTIVE ELEMENTS
+\*--------------------------------------------------------------------*/
+
+/*========index ======= */
+/*--------------------------------------------------------------------*\
+COURSE NAVIGATOR STYLES
+\*--------------------------------------------------------------------*/
+
+/* === COURSE TOOLS BAR === */
+
+.course-tools-container {
+  display: flex;
+  gap: var(--spacing-lg);
+  margin-bottom: var(--spacing-xxl);
+  flex-wrap: wrap;
+  justify-content: center;
+  padding: var(--spacing-lg);
+  background: var(--background-secondary);
+  border-radius: var(--border-radius-lg);
+  border: 1px solid var(--border-primary);
+  box-shadow: var(--shadow-light);
+}
+
+.tools-category {
+  position: relative;
+  min-width: 200px;
+}
+
+.tools-category-btn {
+  width: 100%;
+  background: var(--background-primary);
+  border: 1px solid var(--border-primary);
+  border-radius: var(--border-radius-md);
+  padding: var(--spacing-md) var(--spacing-lg);
+  cursor: pointer;
+  display: flex;
+  align-items: center;
+  gap: var(--spacing-sm);
+  transition: all 0.3s ease;
+  font-weight: 600;
+  color: var(--text-primary);
+}
+
+.tools-category-btn:hover {
+  background: var(--primary);
+  color: var(--text-inverse);
+  border-color: var(--primary);
+  transform: translateY(-2px);
+  box-shadow: var(--shadow-medium);
+}
+
+.tools-category-icon {
+  font-size: 1.2em;
+}
+
+.tools-category-title {
+  flex: 1;
+  text-align: left;
+}
+
+.tools-category-arrow {
+  font-size: 0.8em;
+  transition: transform 0.3s ease;
+}
+
+.tools-category-items {
+  position: absolute;
+  top: 100%;
+  left: 0;
+  right: 0;
+  background: var(--background-primary);
+  border: 1px solid var(--border-primary);
+  border-top: none;
+  border-radius: 0 0 var(--border-radius-md) var(--border-radius-md);
+  box-shadow: var(--shadow-medium);
+  display: none;
+  z-index: 100;
+  max-height: 300px;
+  overflow-y: auto;
+}
+
+.tools-item-link {
+  display: flex;
+  align-items: center;
+  gap: var(--spacing-sm);
+  padding: var(--spacing-sm) var(--spacing-md);
+  color: var(--text-primary);
+  text-decoration: none;
+  border-bottom: 1px solid var(--border-light);
+  transition: all 0.2s ease;
+}
+
+.tools-item-link:hover {
+  background: var(--background-secondary);
+  color: var(--primary);
+  transform: translateX(4px);
+}
+
+.tools-item-link:last-child {
+  border-bottom: none;
+}
+
+.tools-item-icon {
+  font-size: 1.1em;
+}
+
+.tools-item-name {
+  font-weight: 500;
+}
+
+/* === COURSE NAVIGATOR CONTAINER === */
+
+.course-navigator {
+  max-width: 80%;
+  margin: 0 auto;
+  font-family: var(--pst-font-family-base);
+}
+
+/* === COURSE SEARCH FUNCTIONALITY === */
+
+.course-search-container {
+  margin-bottom: var(--spacing-xxl);
+  position: relative;
+}
+
+.course-search-input {
+  width: 100%;
+  padding: var(--spacing-md) var(--spacing-lg);
+  font-size: 16px;
+  border: 2px solid var(--border-primary);
+  border-radius: var(--border-radius-md);
+  outline: none;
+  transition: border-color 0.3s ease;
+  background-color: var(--background-primary);
+  color: var(--text-primary);
+}
+
+.course-search-input:focus {
+  border-color: var(--primary);
+  box-shadow: 0 0 0 3px rgba(var(--primary), 0.1);
+}
+
+.course-search-results {
+  position: absolute;
+  top: 100%;
+  left: 0;
+  right: 0;
+  background: var(--background-primary);
+  border: 1px solid var(--border-primary);
+  border-top: none;
+  border-radius: 0 0 var(--border-radius-md) var(--border-radius-md);
+  max-height: 300px;
+  overflow-y: auto;
+  display: none;
+  z-index: 1000;
+  box-shadow: var(--shadow-medium);
+}
+
+.course-search-result {
+  padding: var(--spacing-md) var(--spacing-lg);
+  border-bottom: 1px solid var(--border-light);
+  display: flex;
+  justify-content: space-between;
+  align-items: center;
+  transition: background-color 0.2s ease;
+}
+
+.course-search-result:hover {
+  background-color: var(--background-secondary);
+}
+
+.course-search-result:last-child {
+  border-bottom: none;
+}
+
+.course-search-result-link {
+  text-decoration: none;
+  color: var(--primary);
+  font-weight: 500;
+  transition: color 0.2s ease;
+}
+
+.course-search-result-link:hover {
+  color: var(--primary-hover);
+}
+
+.course-search-section {
+  font-size: 0.85em;
+  color: var(--text-muted);
+  background: var(--background-tertiary);
+  padding: var(--spacing-xs) var(--spacing-sm);
+  border-radius: var(--border-radius-sm);
+}
+
+.course-no-results {
+  padding: var(--spacing-lg);
+  text-align: center;
+  color: var(--text-muted);
+  font-style: italic;
+}
+
+/* === COURSE SECTIONS === */
+
+.course-section {
+  margin-bottom: var(--spacing-xxl);
+  border: 1px solid var(--border-primary);
+  border-radius: var(--border-radius-md);
+  overflow: hidden;
+  box-shadow: var(--shadow-light);
+  transition: box-shadow 0.3s ease;
+}
+
+.course-section:hover {
+  box-shadow: var(--shadow-medium);
+}
+
+.course-section-header {
+  background: linear-gradient(135deg, var(--primary), var(--primary-hover));
+  color: var(--text-inverse);
+  margin: 0;
+  padding: var(--spacing-lg) var(--spacing-xl);
+  cursor: pointer;
+  display: flex;
+  align-items: center;
+  gap: var(--spacing-md);
+  transition: background 0.3s ease;
+  font-size: 1.3rem;
+  font-weight: 600;
+}
+
+.course-section-header:hover {
+  background: linear-gradient(135deg, var(--primary-hover), var(--primary));
+  filter: brightness(1.05);
+}
+
+.course-toggle-icon {
+  font-size: 1rem;
+  transition: transform 0.3s ease;
+  width: 20px;
+  text-align: center;
+}
+
+.course-section-content {
+  padding: var(--spacing-xl);
+  background: var(--background-secondary);
+}
+
+/* === COURSE SUBSECTIONS === */
+
+.course-subsection {
+  margin-bottom: var(--spacing-xl);
+  border-left: 3px solid var(--primary);
+  background: var(--background-primary);
+  border-radius: 0 var(--border-radius-sm) var(--border-radius-sm) 0;
+  box-shadow: var(--shadow-light);
+}
+
+.course-subsection-header {
+  background: var(--background-tertiary);
+  margin: 0;
+  padding: var(--spacing-md) var(--spacing-lg);
+  cursor: pointer;
+  display: flex;
+  align-items: center;
+  gap: var(--spacing-sm);
+  font-size: 1.1em;
+  font-weight: 600;
+  border-bottom: 1px solid var(--border-light);
+  transition: background 0.3s ease;
+  color: var(--text-primary);
+}
+
+.course-subsection-header:hover {
+  background: var(--background-secondary);
+  filter: brightness(0.95);
+}
+
+.course-subsection-content {
+  padding: var(--spacing-lg);
+}
+
+/* === COURSE CONTENT ITEMS === */
+
+.course-content-item {
+  margin-bottom: var(--spacing-sm);
+}
+
+.course-content-link {
+  display: inline-block;
+  padding: var(--spacing-sm) var(--spacing-md);
+  background: var(--background-primary);
+  color: var(--primary);
+  text-decoration: none;
+  border-radius: var(--border-radius-sm);
+  border: 1px solid var(--border-light);
+  transition: all 0.3s ease;
+  text-transform: capitalize;
+  font-weight: 500;
+}
+
+.course-content-link:hover {
+  background: var(--primary);
+  color: var(--text-inverse);
+  border-color: var(--primary);
+  transform: translateY(-1px);
+  box-shadow: var(--shadow-light);
+}
+
+/* === ERROR AND LOADING STATES === */
+
+.course-error,
+#loading-message {
+  text-align: center;
+  padding: var(--spacing-xxl);
+  color: var(--text-muted);
+  font-style: italic;
+  background: var(--background-secondary);
+  border-radius: var(--border-radius-md);
+  margin: var(--spacing-xl) 0;
+}
+
+.course-error {
+  color: var(--error);
+  background: var(--error-bg);
+  border: 1px solid var(--error);
+}
+
+/* === RESPONSIVE DESIGN === */
+
+@media (max-width: 992px) {
+  .course-navigator {
+    margin: 0 var(--spacing-lg);
+  }
+  
+  .course-tools-container {
+    flex-direction: column;
+    gap: var(--spacing-md);
+  }
+  
+  .tools-category {
+    min-width: auto;
+  }
+  
+  .course-section-header {
+    padding: var(--spacing-lg);
+    font-size: 1.2rem;
+  }
+  
+  .course-section-content {
+    padding: var(--spacing-lg);
+  }
+}
+
+@media (max-width: 768px) {
+  .course-navigator {
+    margin: 0 var(--spacing-md);
+  }
+  
+  .course-tools-container {
+    padding: var(--spacing-md);
+    gap: var(--spacing-sm);
+  }
+  
+  .tools-category-btn {
+    padding: var(--spacing-sm) var(--spacing-md);
+    font-size: 0.9rem;
+  }
+  
+  .course-section-header {
+    padding: var(--spacing-md) var(--spacing-lg);
+    font-size: 1.1rem;
+  }
+  
+  .course-section-content {
+    padding: var(--spacing-lg);
+  }
+  
+  .course-subsection-header {
+    padding: var(--spacing-sm) var(--spacing-md);
+    font-size: 1rem;
+  }
+  
+  .course-subsection-content {
+    padding: var(--spacing-md);
+  }
+  
+  .course-search-container {
+    margin-bottom: var(--spacing-xl);
+  }
+}
 
 /*--------------------------------------------------------------------*\
 5. INTERACTIVE ELEMENTS
@@ -2428,10 +2819,6 @@
 /*--------------------------------------------------------------------*\
 7. RESPONSIVE DESIGN
 \*--------------------------------------------------------------------*/
-
-<<<<<<< HEAD
-/*========================
-=======
 /* MCQ Responsive Styles */
 @media (max-width: 768px) {
   .mcq-module {
@@ -2496,7 +2883,6 @@
 }
 
 /*--------------------------------------------------------------------*\
->>>>>>> 40c1551e
 8. THEME STYLES (includes navbar)
 /*--------------------------------------------------------------------*\
 

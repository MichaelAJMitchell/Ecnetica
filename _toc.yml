--- conflicted
+++ resolved
@@ -1,4 +1,3 @@
-<<<<<<< HEAD
 format: jb-book
 root: content/index
 parts:
@@ -10,7 +9,7 @@
       - file: content/introduction/problem_solving
       - file: content/introduction/proof_techniques
     - file: content/knowledge-graph
-      
+
   - caption: Interactive Tools
     chapters:
     - file: content/interactive/python_playground
@@ -395,401 +394,4 @@
       sections:
       - file: content/exam_prep/exam_techniques
       - file: content/exam_prep/common_question_types
-=======
-format: jb-book
-root: content/index
-parts:
-  - caption: Introduction
-    chapters:
-    - file: content/introduction/course_overview
-    - file: content/introduction/mathematical_thinking
-      sections:
-      - file: content/introduction/problem_solving
-      - file: content/introduction/proof_techniques
-    - file: content/knowledge-graph
-      
-  - caption: Interactive Tools
-    chapters:
-    - file: content/interactive/python_playground
-    - file: content/interactive/BKT_Simple_Demo
-
-
-  - caption: Number Systems
-    chapters:
-    - file: content/number_systems/overview
-      sections:
-      - file: content/number_systems/natural_integers
-      - file: content/number_systems/rational_numbers
-      - file: content/number_systems/irrational_numbers
-      - file: content/number_systems/proof_irrationality_root2
-      - file: content/number_systems/operations_properties
-    - file: content/number_systems/practical_considerations
-      sections:
-      - file: content/number_systems/scientific_notation
-      - file: content/number_systems/estimation_approximation
-      - file: content/number_systems/percentage_error_tolerance
-      - file: content/number_systems/accumulated_error
-
-  - caption: Algebra
-    chapters:
-    - file: content/algebra/expressions_manipulation
-      sections:
-      - file: content/algebra/algebraic_notation
-      - file: content/algebra/substitution_simplification
-      - file: content/algebra/important_products
-      - file: content/algebra/binomial_expansion
-      - file: content/algebra/pascals_triangle
-    - file: content/algebra/factorization
-      sections:
-      - file: content/algebra/factoring_techniques
-      - file: content/algebra/sum_difference_cubes
-      - file: content/algebra/long_division_polynomials
-      - file: content/algebra/polynomial_division
-    - file: content/algebra/algebraic_fractions
-      sections:
-      - file: content/algebra/addition_subtraction_fractions
-      - file: content/algebra/multiplication_division_fractions
-      - file: content/algebra/complex_fractions
-    - file: content/algebra/equations
-      sections:
-      - file: content/algebra/linear_equations
-      - file: content/algebra/simultaneous_linear_2var
-      - file: content/algebra/simultaneous_linear_3var
-      - file: content/algebra/quadratic_equations
-      - file: content/algebra/quadratic_formula
-      - file: content/algebra/simultaneous_mixed
-      - file: content/algebra/rearranging_formulae
-    - file: content/algebra/inequalities
-      sections:
-      - file: content/algebra/linear_inequalities
-      - file: content/algebra/quadratic_inequalities
-      - file: content/algebra/rational_inequalities
-      - file: content/algebra/absolute_value
-      - file: content/algebra/inequality_proofs
-    - file: content/algebra/advanced_topics
-      sections:
-      - file: content/algebra/factor_theorem
-      - file: content/algebra/polynomial_roots
-      - file: content/algebra/surd_equations
-      - file: content/algebra/discriminants
-
-  - caption: Functions
-    chapters:
-    - file: content/functions/fundamentals
-      sections:
-      - file: content/functions/definition_mappings
-      - file: content/functions/domain_codomain_range
-      - file: content/functions/representation_methods
-    - file: content/functions/properties
-      sections:
-      - file: content/functions/injective_surjective_bijective
-      - file: content/functions/composite_functions
-      - file: content/functions/inverse_functions
-      - file: content/functions/graphs_inverses
-    - file: content/functions/types_and_graphs
-      sections:
-      - file: content/functions/linear_functions
-      - file: algebra_2/algebra_2
-      - file: content/functions/quadratic_functions_gen
-      - file: content/functions/completed_square_form
-      - file: content/functions/cubic_polynomial
-      - file: content/functions/exponential_functions
-      - file: content/functions/logarithmic_functions
-    - file: content/functions/transformations
-      sections:
-      - file: content/functions/translations
-      - file: content/functions/reflections
-      - file: content/functions/scaling
-
-  - caption: Sequences and Series
-    chapters:
-    - file: content/sequences/introduction
-      sections:
-      - file: content/sequences/patterns_recognition
-      - file: content/sequences/term_formulas
-    - file: content/sequences/arithmetic
-      sections:
-      - file: content/sequences/arithmetic_sequences
-      - file: content/sequences/arithmetic_series
-      - file: content/sequences/applications_arithmetic
-    - file: content/sequences/geometric
-      sections:
-      - file: content/sequences/geometric_sequences
-      - file: content/sequences/geometric_series
-      - file: content/sequences/infinite_geometric_series
-      - file: content/sequences/applications_geometric
-    - file: content/sequences/advanced
-      sections:
-      - file: content/sequences/quadratic_sequences
-      - file: content/sequences/limits_sequences
-      - file: content/sequences/convergence_divergence
-
-  - caption: Indices and Logarithms
-    chapters:
-    - file: content/indices_logarithms/indices
-      sections:
-      - file: content/indices_logarithms/laws_indices
-      - file: content/indices_logarithms/rational_indices
-      - file: content/indices_logarithms/equations_indices
-      - file: content/indices_logarithms/surds_rationalization
-    - file: content/indices_logarithms/logarithms
-      sections:
-      - file: content/indices_logarithms/logarithmic_definition
-      - file: content/indices_logarithms/laws_logarithms
-      - file: content/indices_logarithms/logarithmic_equations
-      - file: content/indices_logarithms/applications_logarithms
-
-  - caption: Complex Numbers
-    chapters:
-    - file: content/complex/introduction
-      sections:
-      - file: content/complex/imagination_definition
-      - file: content/complex/argand_diagram
-      - file: content/complex/modulus_complex_number
-      - file: content/complex/conjugate_complex_number
-    - file: content/complex/operations
-      sections:
-      - file: content/complex/addition_subtraction
-      - file: content/complex/multiplication
-      - file: content/complex/division
-      - file: content/complex/conjugate_rules
-    - file: content/complex/advanced
-      sections:
-      - file: content/complex/polar_form
-      - file: content/complex/de_moivre_theorem
-      - file: content/complex/roots_unity_applications
-      - file: content/complex/polynomial_complex_roots
-      - file: content/complex/conjugate_root_theorem
-
-  - caption: Differential Calculus
-    chapters:
-    - file: content/differential_calculus/foundations
-      sections:
-      - file: content/differential_calculus/limits
-      - file: content/differential_calculus/continuity
-      - file: content/differential_calculus/differentiation_principles
-      - file: content/differential_calculus/differentiation_first_principles
-    - file: content/differential_calculus/techniques
-      sections:
-      - file: content/differential_calculus/polynomial_functions
-      - file: content/differential_calculus/chain_rule
-      - file: content/differential_calculus/product_quotient_rules
-      - file: content/differential_calculus/trigonometric_functions
-      - file: content/differential_calculus/exponential_logarithmic
-      - file: content/differential_calculus/inverse_trigonometric
-      - file: content/differential_calculus/implicit_differentiation
-    - file: content/differential_calculus/applications
-      sections:
-      - file: content/differential_calculus/tangents_normals
-      - file: content/differential_calculus/increasing_decreasing
-      - file: content/differential_calculus/turning_points
-      - file: content/differential_calculus/points_inflection
-      - file: content/differential_calculus/optimization
-      - file: content/differential_calculus/rates_change
-      - file: content/differential_calculus/differential_equations
-
-  - caption: Integral Calculus
-    chapters:
-    - file: content/integral_calculus/foundations
-      sections:
-      - file: content/integral_calculus/antiderivatives
-      - file: content/integral_calculus/indefinite_integrals
-    - file: content/integral_calculus/techniques
-      sections:
-      - file: content/integral_calculus/basic_integration
-      - file: content/integral_calculus/exponential_trigonometric
-      - file: content/integral_calculus/integration_substitution
-    - file: content/integral_calculus/applications
-      sections:
-      - file: content/integral_calculus/definite_integrals
-      - file: content/integral_calculus/area_under_curve
-      - file: content/integral_calculus/area_between_curves
-      - file: content/integral_calculus/trapezoidal_rule
-      - file: content/integral_calculus/average_value
-
-  - caption: Length, Area, and Volume
-    chapters:
-    - file: content/measurement/2D_shapes
-      sections:
-      - file: content/measurement/perimeter_area_triangle
-      - file: content/measurement/perimeter_area_quadrilaterals
-      - file: content/measurement/perimeter_area_circles
-      - file: content/measurement/arc_length_sector_area
-    - file: content/measurement/3D_shapes
-      sections:
-      - file: content/measurement/rectangular_solids
-      - file: content/measurement/cylinders
-      - file: content/measurement/cones
-      - file: content/measurement/spheres_hemispheres
-      - file: content/measurement/nets_surface_area
-
-  - caption: Coordinate Geometry
-    chapters:
-    - file: content/coordinate/line
-      sections:
-      - file: content/coordinate/equations_line
-      - file: content/coordinate/slope
-      - file: content/coordinate/parallel_perpendicular
-      - file: content/coordinate/distance_point_line
-      - file: content/coordinate/angle_between_lines
-      - file: content/coordinate/area_triangle
-      - file: content/coordinate/division_line_segment
-    - file: content/coordinate/circle
-      sections:
-      - file: content/coordinate/standard_form
-      - file: content/coordinate/general_form
-      - file: content/coordinate/tangents_circles
-      - file: content/coordinate/intersection_line_circle
-      - file: content/coordinate/gf_problems
-
-  - caption: Synthetic Geometry
-    chapters:
-    - file: content/geometry/fundamentals
-      sections:
-      - file: content/geometry/basic_concepts
-      - file: content/geometry/axioms
-      - file: content/geometry/angles_lines
-    - file: content/geometry/triangles_quadrilaterals
-      sections:
-      - file: content/geometry/triangle_properties
-      - file: content/geometry/congruent_triangles
-      - file: content/geometry/similar_triangles
-      - file: content/geometry/pythagoras_theorem
-      - file: content/geometry/quadrilateral_properties
-    - file: content/geometry/circles
-      sections:
-      - file: content/geometry/circle_properties
-      - file: content/geometry/angles_circle
-      - file: content/geometry/cyclic_quadrilaterals
-      - file: content/geometry/tangents
-    - file: content/geometry/proofs_constructions
-      sections:
-      - file: content/geometry/proof_techniques
-      - file: content/geometry/formal_proofs
-      - file: content/geometry/constructions_16_to_22
-
-  - caption: Trigonometry
-    chapters:
-    - file: content/trigonometry/right_triangles
-      sections:
-      - file: content/trigonometry/trigonometric_ratios
-      - file: content/trigonometry/practical_applications
-    - file: content/trigonometry/angle_measure
-      sections:
-      - file: content/trigonometry/degrees_radians
-      - file: content/trigonometry/unit_circle
-    - file: content/trigonometry/trigonometric_functions
-      sections:
-      - file: content/trigonometry/sine_cosine_tangent
-      - file: content/trigonometry/graphs_functions
-      - file: content/trigonometry/transformations
-      - file: content/trigonometry/special_angles
-    - file: content/trigonometry/advanced
-      sections:
-      - file: content/trigonometry/trigonometric_equations
-      - file: content/trigonometry/sine_cosine_rules
-      - file: content/trigonometry/area_formulas
-      - file: content/trigonometry/trigonometric_identities
-      - file: content/trigonometry/derive_trig_formulae
-      - file: content/trigonometry/3D_problems
-
-  - caption: Financial Mathematics
-    chapters:
-    - file: content/financial/fundamentals
-      sections:
-      - file: content/financial/percentages
-      - file: content/financial/profit_loss
-      - file: content/financial/mark_up_margin
-      - file: content/financial/compound_interest
-      - file: content/financial/present_value
-    - file: content/financial/applications
-      sections:
-      - file: content/financial/depreciation
-      - file: content/financial/costing_materials_labour
-      - file: content/financial/loans_mortgages
-      - file: content/financial/income_tax_deductions
-      - file: content/financial/value_added_tax
-      - file: content/financial/geometric_series_applications
-
-  - caption: Proof by Induction
-    chapters:
-    - file: content/induction/principles
-      sections:
-      - file: content/induction/mathematical_induction
-      - file: content/induction/summation_formulas
-    - file: content/induction/applications
-      sections:
-      - file: content/induction/divisibility_proofs
-      - file: content/induction/inequalities_proofs
-      - file: content/induction/geometric_series_proofs
-
-  - caption: Statistics
-    chapters:
-    - file: content/statistics/data_fundamentals
-      sections:
-      - file: content/statistics/types_data
-      - file: content/statistics/data_collection
-      - file: content/statistics/population_samples
-      - file: content/statistics/sampling_methods
-      - file: content/statistics/experimental_design
-    - file: content/statistics/data_representation
-      sections:
-      - file: content/statistics/tables_graphs
-      - file: content/statistics/frequency_distributions
-      - file: content/statistics/scatter_plots
-      - file: content/statistics/distribution_patterns
-    - file: content/statistics/descriptive
-      sections:
-      - file: content/statistics/measures_center
-      - file: content/statistics/measures_spread
-      - file: content/statistics/quartiles_percentiles
-      - file: content/statistics/correlation_coefficient
-      - file: content/statistics/linear_regression
-    - file: content/statistics/inferential
-      sections:
-      - file: content/statistics/sampling_distributions
-      - file: content/statistics/sampling_variability
-      - file: content/statistics/central_limit_theorem
-      - file: content/statistics/confidence_intervals
-      - file: content/statistics/hypothesis_testing
-      - file: content/statistics/p_values
-
-  - caption: Probability
-    chapters:
-    - file: content/probability/fundamentals
-      sections:
-      - file: content/probability/concepts
-      - file: content/probability/experimental_theoretical
-      - file: content/probability/set_theory
-      - file: content/probability/equally_likely_outcomes
-    - file: content/probability/counting
-      sections:
-      - file: content/probability/counting_principle
-      - file: content/probability/permutations
-      - file: content/probability/combinations
-      - file: content/probability/factorial_notation
-    - file: content/probability/rules
-      sections:
-      - file: content/probability/addition_rule
-      - file: content/probability/multiplication_rule
-      - file: content/probability/conditional_probability
-      - file: content/probability/independence
-      - file: content/probability/sampling_with_without_replacement
-    - file: content/probability/distributions
-      sections:
-      - file: content/probability/expected_value
-      - file: content/probability/fair_games
-      - file: content/probability/bernoulli_trials
-      - file: content/probability/binomial_distribution
-      - file: content/probability/normal_distribution
-      - file: content/probability/reading_normal_tables
-
-  - caption: Exam Preparation
-    chapters:
-    - file: content/exam_prep/study_strategies
-    - file: content/exam_prep/problem_solving
-      sections:
-      - file: content/exam_prep/exam_techniques
-      - file: content/exam_prep/common_question_types
->>>>>>> da5c32d5
     - file: content/exam_prep/practice_papers
# Book settings
# Learn more at https://jupyterbook.org/customize/config.html
title: Premium Leaving Certificate Higher Level Maths Notes from TPSA
author: The Problem Solving Association C.L.G.
logo: logo.png

# Force re-execution of notebooks on each build.
# See https://jupyterbook.org/content/execute.html
execute:
  execute_notebooks: force
  hide_input: true

# Define the name of the latex output file for PDF builds
latex:
  latex_documents:
    targetname: book.tex

# Add a bibtex file so that we can create citations
bibtex_bibfiles:
  - references.bib

# Information about where the book exists on the web
repository:
  url: https://github.com/MichaelAJMitchell/Ecnetica  # Online location of your book
  path_to_book: ./  # Optional path to your book, relative to the repository root
  branch: jb  # Which branch of the repository should be used when creating links (optional)

# Add GitHub buttons to your book
# See https://jupyterbook.org/customize/config.html#add-a-link-to-your-repository
html:
  use_issues_button: true
  use_repository_button: true
  use_edit_page_button: true
  baseurl: ""
  extra_footer: "Copyright-info"
  sidebar:
    maxdepth: 1  # Try adding this

sphinx:
  config:
    #html_theme: sphinx-book-theme
    html_theme_options:
      navigation_depth: 4
      sidebar_hide_name: false
    html_extra_path: ['InteractiveComponents']  # This will copy the entire folder

parse:
  myst_enable_extensions:
    - amsmath
    - colon_fence
    - deflist
    - dollarmath
    - html_admonition
    - html_image
    - linkify
    - replacements
    - smartquotes
    - substitution
    - tasklist
<<<<<<< HEAD
  myst_url_schemes: [mailto, http, https]
=======
  myst_url_schemes: [mailto, http, https]
>>>>>>> 86113580
<|MERGE_RESOLUTION|>--- conflicted
+++ resolved
@@ -57,8 +57,4 @@
     - smartquotes
     - substitution
     - tasklist
-<<<<<<< HEAD
-  myst_url_schemes: [mailto, http, https]
-=======
-  myst_url_schemes: [mailto, http, https]
->>>>>>> 86113580
+  myst_url_schemes: [mailto, http, https]
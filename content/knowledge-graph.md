# Mathematics Knowledge Graph

This interactive visualization shows the relationships between mathematical concepts in the Leaving Certificate curriculum. Each node represents a mathematical concept, and the connections show prerequisite relationships.

<div id="graph-container" style="width: 100%; height: 600px; border: 1px solid #ddd; border-radius: 4px;"></div>

<div id="controls" style="margin-top: 20px;">
  <label for="strand-filter">Filter by Strand: </label>
  <select id="strand-filter">
    <option value="">All Strands</option>
    <option value="Algebra">Algebra</option>
    <option value="Geometry">Geometry</option>
    <option value="Trigonometry">Trigonometry</option>
    <option value="Calculus">Calculus</option>
    <option value="Number">Number</option>
    <option value="Statistics">Statistics</option>
    <option value="Probability">Probability</option>
    <option value="Coordinate Geometry">Coordinate Geometry</option>
  </select>
  
  <button id="reset-view" style="margin-left: 10px;">Reset View</button>
  <button id="toggle-physics" style="margin-left: 10px;">Toggle Physics</button>
  <button id="load-simplified" style="margin-left: 10px;">Load Small Dense Graph</button>
  <button id="load-full" style="margin-left: 10px;">Load Full</button>
</div>

<div id="node-info" style="margin-top: 20px; padding: 10px; background-color: #f8f9fa; border-radius: 4px; display: none;">
  <h4 id="node-title"></h4>
  <p id="node-description"></p>
  <p><strong>Strand:</strong> <span id="node-strand"></span></p>
</div>

<div id="stats" style="margin-top: 20px; padding: 10px; background-color: #e9ecef; border-radius: 4px;">
  <strong>Graph Statistics:</strong> <span id="node-count">0</span> nodes, <span id="edge-count">0</span> edges
</div>

<script src="https://unpkg.com/vis-network/standalone/umd/vis-network.min.js"></script>
<script>
// Global variables
let network;
let currentData = {nodes: [], edges: []};

// Group color mapping
function getGroupColor(group) {
    const colors = {
        'Algebra': '#ff7675',
        'Geometry': '#74b9ff',
        'Trigonometry': '#55a3ff',
        'Calculus': '#fd79a8',
        'Number': '#00b894',
        'Statistics': '#fdcb6e',
        'Probability': '#e17055',
        'Coordinate Geometry': '#a29bfe',
        'Functions': '#fd79a8',
        'Sequences and Series': '#00cec9',
        'Complex Numbers': '#6c5ce7',
        'Measurement': '#fdcb6e',
        'Synthetic geometry': '#74b9ff',
        'Transformation geometry': '#55a3ff',
        'Differential Calculus': '#fd79a8',
        'Integral Calculus': '#e84393',
        'Counting and Probability': '#e17055'
    };
    return colors[group] || '#636e72';
}

// Load and process the knowledge graph data
document.addEventListener('DOMContentLoaded', function() {
    // Initialize the network
    const container = document.getElementById('graph-container');
    
    // Network options
    const options = {
        nodes: {
            shape: 'dot',
            size: 25,
            font: {
                size: 12,
                face: 'Arial'
            },
            borderWidth: 2,
            shadow: true
        },
        edges: {
            width: 1,
            shadow: true,
            smooth: {
                type: 'continuous'
            },
            color: {
                color: '#848484',
                highlight: '#848484',
                hover: '#848484'
            }
        },
        physics: {
            stabilization: false,
            barnesHut: {
                gravitationalConstant: -50000,
                springConstant: 0.002,
                springLength: 150
            }
        },
        interaction: {
            navigationButtons: true,
            keyboard: true,
            hover: true
        }
    };

    // Create network
    network = new vis.Network(container, currentData, options);

    // Handle node selection
    network.on('select', function(params) {
        if (params.nodes.length > 0) {
            const nodeId = params.nodes[0];
            const node = currentData.nodes.find(n => n.id === nodeId);
            if (node) {
                document.getElementById('node-title').textContent = node.label;
                document.getElementById('node-description').textContent = node.label || 'No description available';
                document.getElementById('node-strand').textContent = node.group || 'Unknown';
                document.getElementById('node-info').style.display = 'block';
            }
        }
    });

    // Handle deselection
    network.on('deselectNode', function() {
        document.getElementById('node-info').style.display = 'none';
    });

    // Filter by strand
    document.getElementById('strand-filter').addEventListener('change', function() {
        const selectedStrand = this.value;
        const nodes = currentData.nodes.map(node => {
            if (selectedStrand === '' || node.group === selectedStrand) {
                node.hidden = false;
            } else {
                node.hidden = true;
            }
            return node;
        });
        
        const edges = currentData.edges.map(edge => {
            const fromNode = currentData.nodes.find(n => n.id === edge.from);
            const toNode = currentData.nodes.find(n => n.id === edge.to);
            if (selectedStrand === '' || 
                (fromNode && !fromNode.hidden && toNode && !toNode.hidden)) {
                edge.hidden = false;
            } else {
                edge.hidden = true;
            }
            return edge;
        });
        
        network.setData({nodes: nodes, edges: edges});
        updateStats(nodes.filter(n => !n.hidden).length, edges.filter(e => !e.hidden).length);
    });

    // Reset view
    document.getElementById('reset-view').addEventListener('click', function() {
        network.fit();
    });

    // Toggle physics
    let physicsEnabled = true;
    document.getElementById('toggle-physics').addEventListener('click', function() {
        physicsEnabled = !physicsEnabled;
        network.setOptions({physics: {enabled: physicsEnabled}});
        this.textContent = physicsEnabled ? 'Disable Physics' : 'Enable Physics';
    });

    // Load simplified data
    document.getElementById('load-simplified').addEventListener('click', function() {
        loadGraphData('../../_static/small-graph.json');
    });

    // Load full data
    document.getElementById('load-full').addEventListener('click', function() {
        loadGraphData('/_static/graph-data.json');
    });

    // Load full data by default
<<<<<<< HEAD
    loadGraphData('/_static/graph-data.json');
=======
    loadGraphData('../../_static/small-graph.json');
>>>>>>> 6d65b98a
});

function loadGraphData(filename) {
    fetch(filename)
        .then(response => response.json())
        .then(data => {
            // Add initial positioning based on groups
            const groupPositions = {
                'Algebra': {x: -400, y: -200},
                'Geometry': {x: 400, y: -200},
                'Trigonometry': {x: 0, y: -400},
                'Calculus': {x: 0, y: 400},
                'Number': {x: -400, y: 200},
                'Statistics': {x: 400, y: 200},
                'Probability': {x: 400, y: 0},
                'Coordinate Geometry': {x: 200, y: -300},
                'Functions': {x: -200, y: 300},
                'Sequences and Series': {x: -200, y: -300},
                'Complex Numbers': {x: -300, y: 0},
                'Measurement': {x: 300, y: -100},
                'Synthetic geometry': {x: 300, y: -300},
                'Transformation geometry': {x: 200, y: 300},
                'Differential Calculus': {x: -100, y: 300},
                'Integral Calculus': {x: 100, y: 300},
                'Counting and Probability': {x: 300, y: 100}
            };
            
            // Apply group-based positioning and colors
            data.nodes.forEach(node => {
                // Add color based on group
                node.color = getGroupColor(node.group);
                
                // Add initial positioning with some randomness
                if (groupPositions[node.group]) {
                    node.x = groupPositions[node.group].x + (Math.random() - 0.5) * 150;
                    node.y = groupPositions[node.group].y + (Math.random() - 0.5) * 150;
                } else {
                    // Random positioning for unknown groups
                    node.x = (Math.random() - 0.5) * 800;
                    node.y = (Math.random() - 0.5) * 800;
                }
            });
            
            currentData = data;
            network.setData(data);
            updateStats(data.nodes.length, data.edges.length);
            
            // Update strand filter options based on available data
            const strands = [...new Set(data.nodes.map(node => node.group))].sort();
            const filter = document.getElementById('strand-filter');
            filter.innerHTML = '<option value="">All Strands</option>';
            strands.forEach(strand => {
                if (strand && strand !== 'Unknown') {
                    filter.innerHTML += `<option value="${strand}">${strand}</option>`;
                }
            });
            
            console.log(`Loaded ${data.nodes.length} nodes and ${data.edges.length} edges from ${filename}`);
        })
        .catch(error => {
            console.error('Error loading graph data:', error);
            // Fallback to simplified data
            loadSimplifiedFallback();
        });
}

function loadSimplifiedFallback() {
    // Fallback data if JSON files can't be loaded
    const fallbackData = {
        nodes: [
            {id: '1', label: 'Natural Numbers', group: 'Number', title: 'Counting numbers starting from 1'},
            {id: '2', label: 'Integers', group: 'Number', title: 'Whole numbers including negatives'},
            {id: '3', label: 'Rational Numbers', group: 'Number', title: 'Numbers expressible as fractions'},
            {id: '4', label: 'Complex Numbers', group: 'Number', title: 'Numbers with real and imaginary parts'},
            {id: '5', label: 'Linear Equations', group: 'Algebra', title: 'First-degree equations'},
            {id: '6', label: 'Quadratic Equations', group: 'Algebra', title: 'Second-degree equations'},
            {id: '7', label: 'Trigonometric Functions', group: 'Trigonometry', title: 'Sine, cosine, tangent functions'},
            {id: '8', label: 'Derivatives', group: 'Calculus', title: 'Rate of change of functions'},
            {id: '9', label: 'Integration', group: 'Calculus', title: 'Antiderivatives and areas'},
            {id: '10', label: 'Probability', group: 'Probability', title: 'Likelihood of events'}
        ],
        edges: [
            {from: '1', to: '2', title: 'Natural numbers extend to integers'},
            {from: '2', to: '3', title: 'Integers extend to rational numbers'},
            {from: '3', to: '4', title: 'Rational numbers extend to complex numbers'},
            {from: '5', to: '6', title: 'Linear equations are prerequisite for quadratics'},
            {from: '6', to: '8', title: 'Quadratic functions can be differentiated'},
            {from: '8', to: '9', title: 'Integration is the reverse of differentiation'},
            {from: '7', to: '8', title: 'Trigonometric functions can be differentiated'},
            {from: '7', to: '9', title: 'Trigonometric functions can be integrated'}
        ]
    };
    
    currentData = fallbackData;
    network.setData(fallbackData);
    updateStats(fallbackData.nodes.length, fallbackData.edges.length);
}

function updateStats(nodeCount, edgeCount) {
    document.getElementById('node-count').textContent = nodeCount;
    document.getElementById('edge-count').textContent = edgeCount;
}
</script> <|MERGE_RESOLUTION|>--- conflicted
+++ resolved
@@ -182,11 +182,7 @@
     });
 
     // Load full data by default
-<<<<<<< HEAD
-    loadGraphData('/_static/graph-data.json');
-=======
     loadGraphData('../../_static/small-graph.json');
->>>>>>> 6d65b98a
 });
 
 function loadGraphData(filename) {
